--- conflicted
+++ resolved
@@ -6,7 +6,7 @@
 
 ## TensorFlow models are programs
 
-TensorFlow's runtime system interprets and executes programs. What machine 
+TensorFlow's runtime system interprets and executes programs. What machine
 learning practitioners term
 [**models**](https://developers.google.com/machine-learning/glossary/#model) are
 expressed as programs that TensorFlow executes.  TensorFlow programs are encoded
@@ -28,12 +28,12 @@
 inference on the data.
 
 **TensorFlow models are programs, and need to be treated as such from a security
-perspective.** 
+perspective.**
 
 ## Running untrusted models
 
 As a general rule: **Always** execute untrusted models inside a sandbox (e.g.,
-[nsjail](https://github.com/google/nsjail)). 
+[nsjail](https://github.com/google/nsjail)).
 
 There are several ways in which a model could become untrusted. Obviously, if an
 untrusted party supplies TensorFlow kernels, arbitrary code may be executed.
@@ -109,7 +109,7 @@
 graphs using untrusted inputs as described above, but they would not be able to
 execute arbitrary graphs. It is possible to safely expose a `ModelServer`
 directly to an untrusted network, **but only if the graphs it is configured to
-use have been carefully audited to be safe**. 
+use have been carefully audited to be safe**.
 
 Similar to best practices for other servers, we recommend running any
 `ModelServer` with appropriate privileges (i.e., using a separate user with
@@ -133,7 +133,7 @@
 can perform arbitrary computations means that they may read and write files,
 communicate via the network, produce deadlocks and infinite loops, or run out
 of memory. It is only when these behaviors are outside the specifications of the
-operations involved that such behavior is a vulnerability. 
+operations involved that such behavior is a vulnerability.
 
 A `FileWriter` writing a file is not unexpected behavior and therefore is not a
 vulnerability in TensorFlow. A `MatMul` allowing arbitrary binary code execution
@@ -168,7 +168,7 @@
 
 Please use a descriptive subject line for your report email. After the initial
 reply to your report, the security team will endeavor to keep you informed of
-the progress being made towards a fix and announcement. 
+the progress being made towards a fix and announcement.
 
 If you believe that an existing (public) issue is security-related, please send
 an email to `security@tensorflow.org`. The email should include the issue ID and
@@ -233,12 +233,6 @@
 
 ### Known vulnerabilities
 
-<<<<<<< HEAD
-| Type              | Versions affected |        Reported by    | Additional Information      |
-|-------------------|:-----------------:|-----------------------|-----------------------------|
-| out of bounds read|             <=1.4 | Blade Team of Tencent | [issue report](https://github.com/tensorflow/tensorflow/issues/14959) |
-=======
 | Type              | Versions affected |        Reported by | Additional Information      |
 |-------------------|:-----------------:|--------------------|-----------------------------|
 | out of bounds read|             <=1.4 | TenCent Blade Team | [issue report](https://github.com/tensorflow/tensorflow/issues/14959) |
->>>>>>> ea9e65c9
