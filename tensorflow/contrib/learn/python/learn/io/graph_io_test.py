--- conflicted
+++ resolved
@@ -124,13 +124,8 @@
           _VALID_FILE_PATTERN, batch_size, features, randomize_input=False,
           queue_capacity=queue_capacity, reader_num_threads=2,
           parser_num_threads=2, name=name)
-<<<<<<< HEAD
-      self.assertEquals("%s/parse_example_batch_join:1" % name,
-                        features["feature"].name)
-=======
-      self.assertEqual("%s/parse_example_batch_join:0" % name,
+      self.assertEqual("%s/parse_example_batch_join:1" % name,
                        features["feature"].name)
->>>>>>> 896086b2
       file_name_queue_name = "%s/file_name_queue" % name
       file_names_name = "%s/input" % file_name_queue_name
       example_queue_name = "%s/fifo_queue" % name
@@ -158,11 +153,7 @@
           reader=tf.TFRecordReader, randomize_input=True,
           num_epochs=1,
           queue_capacity=queue_capacity, name=name)
-<<<<<<< HEAD
-      self.assertEquals("%s:1" % name, inputs.name)
-=======
-      self.assertEqual("%s:0" % name, inputs.name)
->>>>>>> 896086b2
+      self.assertEqual("%s:1" % name, inputs.name)
       file_name_queue_name = "%s/file_name_queue" % name
       file_name_queue_limit_name = (
           "%s/limit_epochs/epochs" % file_name_queue_name)
@@ -191,11 +182,7 @@
           _VALID_FILE_PATTERN, batch_size,
           reader=tf.TFRecordReader, randomize_input=True,
           queue_capacity=queue_capacity, name=name)
-<<<<<<< HEAD
-      self.assertEquals("%s:1" % name, inputs.name)
-=======
-      self.assertEqual("%s:0" % name, inputs.name)
->>>>>>> 896086b2
+      self.assertEqual("%s:1" % name, inputs.name)
       file_name_queue_name = "%s/file_name_queue" % name
       file_names_name = "%s/input" % file_name_queue_name
       example_queue_name = "%s/random_shuffle_queue" % name
