--- conflicted
+++ resolved
@@ -953,8 +953,7 @@
     ],
 )
 
-<<<<<<< HEAD
-tflite_micro_cc_test(
+cc_test(
     name = "resize_bilinear_test",
     srcs = [
         "resize_bilinear_test.cc",
@@ -968,12 +967,8 @@
     ],
 )
 
-tflite_micro_cc_test(
-    name = "l2norm_test",
-=======
 cc_test(
     name = "svdf_test",
->>>>>>> ed97d03e
     srcs = [
         "svdf_test.cc",
     ],
