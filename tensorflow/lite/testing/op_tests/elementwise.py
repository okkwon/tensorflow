# Copyright 2019 The TensorFlow Authors. All Rights Reserved.
#
# Licensed under the Apache License, Version 2.0 (the "License");
# you may not use this file except in compliance with the License.
# You may obtain a copy of the License at
#
#     http://www.apache.org/licenses/LICENSE-2.0
#
# Unless required by applicable law or agreed to in writing, software
# distributed under the License is distributed on an "AS IS" BASIS,
# WITHOUT WARRANTIES OR CONDITIONS OF ANY KIND, either express or implied.
# See the License for the specific language governing permissions and
# limitations under the License.
# ==============================================================================
"""Test configs for elementwise ops."""
import tensorflow as tf
from tensorflow.lite.testing.zip_test_utils import create_tensor_data
from tensorflow.lite.testing.zip_test_utils import make_zip_of_tests
from tensorflow.lite.testing.zip_test_utils import register_make_test_function


<<<<<<< HEAD
def _make_elementwise_tests(op, allow_fully_quantize=False,
                            min_value=-100, max_value=100):
=======
def _make_elementwise_tests(
    op,
    allow_fully_quantize=False,
    allow_quant_16x8=False,
    min_value=-100,
    max_value=100,
):
>>>>>>> 2d922527
  """Make a set of tests to do element-wise operations."""

  def f(options):
    """Actual function that generates examples."""
    test_parameters = [
        {
            "input_dtype": [tf.float32],
            "input_shape": [[], [1], [1, 2], [5, 6, 7, 8], [3, 4, 5, 6]],
            "fully_quantize": [False],
            "quant_16x8": [False],
            "input_range": [[min_value, max_value]],
        },
        {
            "input_dtype": [tf.float32],
            "input_shape": [[], [1], [1, 2], [5, 6, 7, 8], [3, 4, 5, 6]],
            "fully_quantize": [True],
<<<<<<< HEAD
            "quant_16x8":  [False, True],
=======
            "quant_16x8": [False],
            "input_range": [[min_value, max_value]],
        },
        {
            "input_dtype": [tf.float32],
            "input_shape": [[], [1], [1, 2], [5, 6, 7, 8], [3, 4, 5, 6]],
            "fully_quantize": [True],
            "quant_16x8": [True],
>>>>>>> 2d922527
            "input_range": [[min_value, max_value]],
        },
    ]

    if not allow_fully_quantize:
      test_parameters = [
          test_parameter for test_parameter in test_parameters
          if True not in test_parameter["fully_quantize"]
      ]

    if not allow_quant_16x8:
      test_parameters = [
          test_parameter
          for test_parameter in test_parameters
          if True not in test_parameter["quant_16x8"]
      ]

    def build_graph(parameters):
      """Build the unary op testing graph."""
      input_value = tf.compat.v1.placeholder(
          dtype=parameters["input_dtype"],
          name="input1",
          shape=parameters["input_shape"])
      out = op(input_value)
      return [input_value], [out]

    def build_inputs(parameters, sess, inputs, outputs):
      input_value = create_tensor_data(parameters["input_dtype"],
                                       parameters["input_shape"],
                                       min_value=min_value,
                                       max_value=max_value)
      return [input_value], sess.run(
          outputs, feed_dict={inputs[0]: input_value})

    make_zip_of_tests(options, test_parameters, build_graph, build_inputs)

  return f


@register_make_test_function()
def make_sin_tests(options):
  """Make a set of tests to do sin."""
  return _make_elementwise_tests(tf.sin)(options)


@register_make_test_function()
def make_log_tests(options):
  """Make a set of tests to do log."""
  return _make_elementwise_tests(
      tf.math.log,
      allow_fully_quantize=True,
      allow_quant_16x8=True,
      min_value=0.1,
      max_value=10,
  )(options)


@register_make_test_function()
def make_sqrt_tests(options):
  """Make a set of tests to do sqrt."""
  return _make_elementwise_tests(tf.sqrt)(options)


@register_make_test_function()
def make_rsqrt_tests(options):
  """Make a set of tests to do 1/sqrt."""
  return _make_elementwise_tests(
      tf.math.rsqrt,
      allow_fully_quantize=True,
      allow_quant_16x8=False,
      min_value=0.1,
      max_value=1,
  )(options)


@register_make_test_function()
def make_square_tests(options):
  """Make a set of tests to do square."""
  return _make_elementwise_tests(tf.square)(options)<|MERGE_RESOLUTION|>--- conflicted
+++ resolved
@@ -19,18 +19,11 @@
 from tensorflow.lite.testing.zip_test_utils import register_make_test_function
 
 
-<<<<<<< HEAD
-def _make_elementwise_tests(op, allow_fully_quantize=False,
-                            min_value=-100, max_value=100):
-=======
-def _make_elementwise_tests(
-    op,
+def _make_elementwise_tests(op,
     allow_fully_quantize=False,
     allow_quant_16x8=False,
     min_value=-100,
-    max_value=100,
-):
->>>>>>> 2d922527
+    max_value=100,):
   """Make a set of tests to do element-wise operations."""
 
   def f(options):
@@ -47,18 +40,7 @@
             "input_dtype": [tf.float32],
             "input_shape": [[], [1], [1, 2], [5, 6, 7, 8], [3, 4, 5, 6]],
             "fully_quantize": [True],
-<<<<<<< HEAD
-            "quant_16x8":  [False, True],
-=======
-            "quant_16x8": [False],
-            "input_range": [[min_value, max_value]],
-        },
-        {
-            "input_dtype": [tf.float32],
-            "input_shape": [[], [1], [1, 2], [5, 6, 7, 8], [3, 4, 5, 6]],
-            "fully_quantize": [True],
             "quant_16x8": [True],
->>>>>>> 2d922527
             "input_range": [[min_value, max_value]],
         },
     ]
@@ -128,7 +110,7 @@
   return _make_elementwise_tests(
       tf.math.rsqrt,
       allow_fully_quantize=True,
-      allow_quant_16x8=False,
+      allow_quant_16x8=True,
       min_value=0.1,
       max_value=1,
   )(options)
