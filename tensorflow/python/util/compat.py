# Copyright 2015 The TensorFlow Authors. All Rights Reserved.
#
# Licensed under the Apache License, Version 2.0 (the "License");
# you may not use this file except in compliance with the License.
# You may obtain a copy of the License at
#
#     http://www.apache.org/licenses/LICENSE-2.0
#
# Unless required by applicable law or agreed to in writing, software
# distributed under the License is distributed on an "AS IS" BASIS,
# WITHOUT WARRANTIES OR CONDITIONS OF ANY KIND, either express or implied.
# See the License for the specific language governing permissions and
# limitations under the License.
# ==============================================================================
"""Functions for Python 2 vs. 3 compatibility.

## Conversion routines
In addition to the functions below, `as_str` converts an object to a `str`.

@@as_bytes
@@as_text
@@as_str_any
@@path_to_str

## Types
The compatibility module also provides the following types:

* `bytes_or_text_types`
* `complex_types`
* `integral_types`
* `real_types`
"""

from __future__ import absolute_import
from __future__ import division
from __future__ import print_function

import numbers as _numbers

import numpy as _np
import six as _six

<<<<<<< HEAD
from tensorflow.python.util.all_util import remove_undocumented
=======
>>>>>>> 43a70728
from tensorflow.python.util.tf_export import tf_export


def as_bytes(bytes_or_text, encoding='utf-8'):
  """Converts either bytes or unicode to `bytes`, using utf-8 encoding for text.

  Args:
    bytes_or_text: A `bytes`, `str`, or `unicode` object.
    encoding: A string indicating the charset for encoding unicode.

  Returns:
    A `bytes` object.

  Raises:
    TypeError: If `bytes_or_text` is not a binary or unicode string.
  """
  if isinstance(bytes_or_text, _six.text_type):
    return bytes_or_text.encode(encoding)
  elif isinstance(bytes_or_text, bytes):
    return bytes_or_text
  else:
    raise TypeError('Expected binary or unicode string, got %r' %
                    (bytes_or_text,))


def as_text(bytes_or_text, encoding='utf-8'):
  """Returns the given argument as a unicode string.

  Args:
    bytes_or_text: A `bytes`, `str`, or `unicode` object.
    encoding: A string indicating the charset for decoding unicode.

  Returns:
    A `unicode` (Python 2) or `str` (Python 3) object.

  Raises:
    TypeError: If `bytes_or_text` is not a binary or unicode string.
  """
  if isinstance(bytes_or_text, _six.text_type):
    return bytes_or_text
  elif isinstance(bytes_or_text, bytes):
    return bytes_or_text.decode(encoding)
  else:
    raise TypeError('Expected binary or unicode string, got %r' % bytes_or_text)


# Convert an object to a `str` in both Python 2 and 3.
if _six.PY2:
  as_str = as_bytes
  tf_export('compat.as_bytes', 'compat.as_str')(as_bytes)
  tf_export('compat.as_text')(as_text)
else:
  as_str = as_text
  tf_export('compat.as_bytes')(as_bytes)
  tf_export('compat.as_text', 'compat.as_str')(as_text)


@tf_export('compat.as_str_any')
def as_str_any(value):
  """Converts to `str` as `str(value)`, but use `as_str` for `bytes`.

  Args:
    value: A object that can be converted to `str`.

  Returns:
    A `str` object.
  """
  if isinstance(value, bytes):
    return as_str(value)
  else:
    return str(value)


@tf_export('compat.path_to_str')
def path_to_str(path):
  """Returns the file system path representation of a `PathLike` object, else as it is.

  Args:
    path: An object that can be converted to path representation.

  Returns:
    A `str` object.
  """
  if hasattr(path, '__fspath__'):
    path = as_str_any(path.__fspath__())
  return path


# Numpy 1.8 scalars don't inherit from numbers.Integral in Python 3, so we
# need to check them specifically.  The same goes from Real and Complex.
integral_types = (_numbers.Integral, _np.integer)
tf_export('compat.integral_types').export_constant(__name__, 'integral_types')
real_types = (_numbers.Real, _np.integer, _np.floating)
tf_export('compat.real_types').export_constant(__name__, 'real_types')
complex_types = (_numbers.Complex, _np.number)
tf_export('compat.complex_types').export_constant(__name__, 'complex_types')

# Either bytes or text.
bytes_or_text_types = (bytes, _six.text_type)
tf_export('compat.bytes_or_text_types').export_constant(__name__,
                                                        'bytes_or_text_types')<|MERGE_RESOLUTION|>--- conflicted
+++ resolved
@@ -40,10 +40,6 @@
 import numpy as _np
 import six as _six
 
-<<<<<<< HEAD
-from tensorflow.python.util.all_util import remove_undocumented
-=======
->>>>>>> 43a70728
 from tensorflow.python.util.tf_export import tf_export
 
 
