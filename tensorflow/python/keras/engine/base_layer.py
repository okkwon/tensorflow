# Copyright 2015 The TensorFlow Authors. All Rights Reserved.
#
# Licensed under the Apache License, Version 2.0 (the "License");
# you may not use this file except in compliance with the License.
# You may obtain a copy of the License at
#
#     http://www.apache.org/licenses/LICENSE-2.0
#
# Unless required by applicable law or agreed to in writing, software
# distributed under the License is distributed on an "AS IS" BASIS,
# WITHOUT WARRANTIES OR CONDITIONS OF ANY KIND, either express or implied.
# See the License for the specific language governing permissions and
# limitations under the License.
# ==============================================================================
# pylint: disable=protected-access
"""Contains the base Layer class, from which all layers inherit."""
from __future__ import absolute_import
from __future__ import division
from __future__ import print_function

import collections
import functools
import itertools
import json
<<<<<<< HEAD
=======
import threading
>>>>>>> 6c553ffc

import numpy as np
from six.moves import zip  # pylint: disable=redefined-builtin

from google.protobuf import json_format
from tensorflow.core.framework import node_def_pb2
from tensorflow.python.autograph.core import ag_ctx
from tensorflow.python.autograph.impl import api as autograph
from tensorflow.python.distribute import distribution_strategy_context as ds_context
from tensorflow.python.distribute import values as distribute_values
from tensorflow.python.eager import context
from tensorflow.python.eager import execute
from tensorflow.python.eager import function
from tensorflow.python.framework import auto_control_deps
from tensorflow.python.framework import constant_op
from tensorflow.python.framework import dtypes
from tensorflow.python.framework import errors
from tensorflow.python.framework import func_graph
from tensorflow.python.framework import ops
from tensorflow.python.framework import sparse_tensor
from tensorflow.python.framework import tensor_spec
from tensorflow.python.framework import tensor_util
from tensorflow.python.keras import backend
from tensorflow.python.keras import constraints
from tensorflow.python.keras import initializers
from tensorflow.python.keras import regularizers
from tensorflow.python.keras.engine import base_layer_utils
from tensorflow.python.keras.engine import input_spec
from tensorflow.python.keras.engine import node as node_module
from tensorflow.python.keras.mixed_precision.experimental import autocast_variable
from tensorflow.python.keras.mixed_precision.experimental import policy
<<<<<<< HEAD
from tensorflow.python.keras.saving import saved_model
=======
from tensorflow.python.keras.saving.saved_model import save as saved_model
>>>>>>> 6c553ffc
from tensorflow.python.keras.utils import generic_utils
from tensorflow.python.keras.utils import tf_utils
# A module that only depends on `keras.layers` import these from here.
from tensorflow.python.keras.utils.generic_utils import serialize_keras_object
from tensorflow.python.keras.utils.generic_utils import to_snake_case  # pylint: disable=unused-import
from tensorflow.python.keras.utils.tf_utils import is_tensor_or_tensor_list  # pylint: disable=unused-import
from tensorflow.python.module import module
from tensorflow.python.ops import array_ops
from tensorflow.python.ops import math_ops
from tensorflow.python.ops import resource_variable_ops
from tensorflow.python.ops import variables as tf_variables
from tensorflow.python.ops.ragged import ragged_tensor
from tensorflow.python.platform import tf_logging
from tensorflow.python.training.tracking import base as trackable
from tensorflow.python.training.tracking import data_structures
from tensorflow.python.training.tracking import layer_utils as trackable_layer_utils
from tensorflow.python.training.tracking import tracking
from tensorflow.python.util import compat
from tensorflow.python.util import deprecation
from tensorflow.python.util import nest
<<<<<<< HEAD
from tensorflow.python.util import serialization
from tensorflow.python.util import tf_decorator
=======
from tensorflow.python.util import object_identity
from tensorflow.python.util import serialization
>>>>>>> 6c553ffc
from tensorflow.python.util import tf_inspect
from tensorflow.python.util.tf_export import keras_export
from tensorflow.tools.docs import doc_controls

# Prefix that is added to the TF op layer names.
_TF_OP_LAYER_NAME_PREFIX = 'tf_op_layer_'


@keras_export('keras.layers.Layer')
class Layer(module.Module):
  """Base layer class.

  This is the class from which all layers inherit.

  A layer is a class implementing common neural networks operations, such
  as convolution, batch norm, etc. These operations require managing weights,
  losses, updates, and inter-layer connectivity.

  Users will just instantiate a layer and then treat it as a callable.

  We recommend that descendants of `Layer` implement the following methods:

  * `__init__()`: Save configuration in member variables
  * `build()`: Called once from `__call__`, when we know the shapes of inputs
    and `dtype`. Should have the calls to `add_weight()`, and then
    call the super's `build()` (which sets `self.built = True`, which is
    nice in case the user wants to call `build()` manually before the
    first `__call__`).
  * `call()`: Called in `__call__` after making sure `build()` has been called
    once. Should actually perform the logic of applying the layer to the
    input tensors (which should be passed in as the first argument).

  Arguments:
    trainable: Boolean, whether the layer's variables should be trainable.
    name: String name of the layer.
    dtype: The dtype of the layer's computations and weights (default of
      `None` means use `tf.keras.backend.floatx` in TensorFlow 2, or the type
      of the first input in TensorFlow 1).
    dynamic: Set this to `True` if your layer should only be run eagerly, and
      should not be used to generate a static computation graph.
      This would be the case for a Tree-RNN or a recursive network,
      for example, or generally for any layer that manipulates tensors
      using Python control flow. If `False`, we assume that the layer can
      safely be used to generate a static computation graph.

  Read-only properties:
    name: The name of the layer (string).
    dtype: The dtype of the layer's computations and weights. If mixed
      precision is used with a `tf.keras.mixed_precision.experimental.Policy`,
      this is instead just the dtype of the layer's weights, as the computations
      are done in a different dtype.
    updates: List of update ops of this layer.
    losses: List of losses added by this layer.
    trainable_weights: List of variables to be included in backprop.
    non_trainable_weights: List of variables that should not be
      included in backprop.
    weights: The concatenation of the lists trainable_weights and
      non_trainable_weights (in this order).

  Mutable properties:
    trainable: Whether the layer should be trained (boolean).
    input_spec: Optional (list of) `InputSpec` object(s) specifying the
      constraints on inputs that can be accepted by the layer.

  ### Dtypes and casting
  Each layer has a dtype, which is typically the dtype of the layer's
  computations and variables. A layer's dtype can be queried via the
  `Layer.dtype` property. The dtype is specified with the `dtype` constructor
  argument. In TensorFlow 2, the dtype defaults to `tf.keras.backend.floatx()`
  if no dtype is passed. `floatx()` itself defaults to "float32". Additionally,
  layers will cast their inputs to the layer's dtype in TensorFlow 2. For
  example:

  ```
  x = tf.ones((4, 4, 4, 4), dtype='float64')
  layer = tf.keras.layers.Conv2D(filters=4, kernel_size=2)
  print(layer.dtype)  # float32

  # `layer` casts it's inputs to layer.dtype, which is float32, and does
  # computations in float32.
  y = layer(x)
  ```

  A layer subclass can prevent its inputs from being autocasted by
  `autocast=False` to the layer constructor. For example:

  ```
  class MyLayer(tf.keras.layers.Layer):

    def __init__(**kwargs):
      kwargs['autocast']=False
      super(MyLayer, self).__init__(**kwargs)

    def call(inp):
      return inp

  x = tf.ones((4, 4, 4, 4), dtype='float64')
  layer = MyLayer()
  print(layer.dtype)  # float32.
  y = layer(x)  # MyLayer will not cast inputs to it's dtype of float32
  print(y.dtype)  # float64
  ```

  #### Running models in float64 in TensorFlow 2

  If you want to run a Model in float64, you can set floatx to be float64 by
  calling `tf.keras.backend.set_floatx('float64')`. This will cause all layers
  to default to float64 instead of float32:

  ```
  tf.keras.backend.set_floatx('float64')
  layer1 = tf.keras.layers.Dense(4),
  layer2 = tf.keras.layers.Dense(4),

  x = tf.ones((4, 4))
  y = layer2(layer1(x))  # Both layers run in float64
  ```

  Alternatively, you can pass `dtype='float64'` to each individual layer. Note
  that if you have any layers which contain other layers as members, you must
  ensure each sublayer gets `dtype='float64'` passed to it's constructor as
  well:

  ```
  layer1 = tf.keras.layers.Dense(4, dtype='float64'),
  layer2 = tf.keras.layers.Dense(4, dtype='float64),

  x = tf.ones((4, 4))
  y = layer2(layer1(x))  # Both layers run in float64

  class NestedLayer(tf.keras.layers.Layer):
    def __init__(**kwargs):
      super(MyLayer, self).__init__(**kwargs)
      self.dense = tf.keras.layers.Dense(4, dtype=kwargs.get('dtype'))

    def call(inp):
      return self.dense(inp)

  layer3 = NestedLayer(dtype='float64')
  z = layer3(x)  # layer3's dense layer runs in float64, since NestedLayer
                 # correcty passed it's dtype to it's dense layer

  ```
  """

  # See tf.Module for the usage of this property.
  # The key for _obj_reference_counts_dict is a Trackable, which could be a
  # variable or layer etc. tf.Module._flatten will fail to flatten the key
  # since it is trying to convert Trackable to a string. This attribute can be
  # ignored even after the fix of nest lib, since the trackable object should
  # already been available as individual attributes. _obj_reference_counts_dict
  # just contains a copy of them.
  _TF_MODULE_IGNORED_PROPERTIES = frozenset(itertools.chain(
      ('_obj_reference_counts_dict',),
      module.Module._TF_MODULE_IGNORED_PROPERTIES
  ))

  @trackable.no_automatic_dependency_tracking
  def __init__(self, trainable=True, name=None, dtype=None, dynamic=False,
               **kwargs):
    # These properties should be set by the user via keyword arguments.
    # note that 'dtype', 'input_shape' and 'batch_input_shape'
    # are only applicable to input layers: do not pass these keywords
    # to non-input layers.
    allowed_kwargs = {
        'input_shape',
        'batch_input_shape',
        'batch_size',
        'weights',
        'activity_regularizer',
        'autocast'
    }
    # Validate optional keyword arguments.
    generic_utils.validate_kwargs(kwargs, allowed_kwargs)

    # Mutable properties
    # Indicates whether the layer's weights are updated during training
    # and whether the layer's updates are run during training.
    self._trainable = trainable
    # A stateful layer is a layer whose updates are run during inference too,
    # for instance stateful RNNs.
    self.stateful = False
    # Indicates whether `build` needs to be called upon layer call, to create
    # the layer's weights.
    self.built = False
    # Provides information about which inputs are compatible with the layer.
    self.input_spec = None
    self.supports_masking = False

    self._init_set_name(name)
    self._activity_regularizer = kwargs.pop('activity_regularizer', None)
    self._maybe_create_attribute('_trainable_weights', [])
    self._maybe_create_attribute('_non_trainable_weights', [])
    self._updates = []
    # Object to store all thread local layer properties.
    self._thread_local = threading.local()
    # A list of zero-argument lambdas which return Tensors, used for variable
    # regularizers.
    self._callable_losses = []
    # A list of symbolic Tensors containing activity regularizers and losses
    # manually added through `add_loss` in graph-building mode.
    self._losses = []
    # A list of metric instances corresponding to the symbolic metric tensors
    # added using the `add_metric` API.
    self._metrics = []

    self._set_dtype_policy(dtype)
    # Boolean indicating whether the layer automatically casts its inputs to the
    # layer's compute_dtype.
    self._autocast = kwargs.get('autocast',
                                base_layer_utils.v2_dtype_behavior_enabled())

    # Dependencies tracked via attribute assignment.
    self._maybe_create_attribute('_layers', [])

    # These lists will be filled via successive calls
    # to self._add_inbound_node().
    self._inbound_nodes = []
    self._outbound_nodes = []

    self._init_call_fn_args()

    # Whether the `call` method can be used to build a TF graph without issues.
    self._dynamic = dynamic

    # Manage input shape information if passed.
    if 'input_shape' in kwargs or 'batch_input_shape' in kwargs:
      # In this case we will later create an input layer
      # to insert before the current layer
      if 'batch_input_shape' in kwargs:
        batch_input_shape = tuple(kwargs['batch_input_shape'])
      elif 'input_shape' in kwargs:
        if 'batch_size' in kwargs:
          batch_size = kwargs['batch_size']
        else:
          batch_size = None
        batch_input_shape = (batch_size,) + tuple(kwargs['input_shape'])
      self._batch_input_shape = batch_input_shape

    # Manage initial weight values if passed.
    if 'weights' in kwargs:
      self._initial_weights = kwargs['weights']
    else:
      self._initial_weights = None

  def build(self, input_shape):
    """Creates the variables of the layer (optional, for subclass implementers).

    This is a method that implementers of subclasses of `Layer` or `Model`
    can override if they need a state-creation step in-between
    layer instantiation and layer call.

    This is typically used to create the weights of `Layer` subclasses.

    Arguments:
      input_shape: Instance of `TensorShape`, or list of instances of
        `TensorShape` if the layer expects a list of inputs
        (one instance per input).
    """
    self.built = True

  @doc_controls.for_subclass_implementers
  def call(self, inputs, **kwargs):  # pylint: disable=unused-argument
    """This is where the layer's logic lives.

    Arguments:
        inputs: Input tensor, or list/tuple of input tensors.
        **kwargs: Additional keyword arguments.

    Returns:
        A tensor or list/tuple of tensors.
    """
    return inputs

  @doc_controls.for_subclass_implementers
  def add_weight(self,
                 name=None,
                 shape=None,
                 dtype=None,
                 initializer=None,
                 regularizer=None,
                 trainable=None,
                 constraint=None,
                 partitioner=None,
                 use_resource=None,
                 synchronization=tf_variables.VariableSynchronization.AUTO,
                 aggregation=tf_variables.VariableAggregation.NONE,
                 **kwargs):
    """Adds a new variable to the layer.

    Arguments:
      name: Variable name.
      shape: Variable shape. Defaults to scalar if unspecified.
      dtype: The type of the variable. Defaults to `self.dtype` or `float32`.
      initializer: Initializer instance (callable).
      regularizer: Regularizer instance (callable).
      trainable: Boolean, whether the variable should be part of the layer's
        "trainable_variables" (e.g. variables, biases)
        or "non_trainable_variables" (e.g. BatchNorm mean and variance).
        Note that `trainable` cannot be `True` if `synchronization`
        is set to `ON_READ`.
      constraint: Constraint instance (callable).
      partitioner: Partitioner to be passed to the `Trackable` API.
      use_resource: Whether to use `ResourceVariable`.
      synchronization: Indicates when a distributed a variable will be
        aggregated. Accepted values are constants defined in the class
        `tf.VariableSynchronization`. By default the synchronization is set to
        `AUTO` and the current `DistributionStrategy` chooses
        when to synchronize. If `synchronization` is set to `ON_READ`,
        `trainable` must not be set to `True`.
      aggregation: Indicates how a distributed variable will be aggregated.
        Accepted values are constants defined in the class
        `tf.VariableAggregation`.
      **kwargs: Additional keyword arguments. Accepted values are `getter` and
        `collections`.

    Returns:
      The created variable. Usually either a `Variable` or `ResourceVariable`
      instance. If `partitioner` is not `None`, a `PartitionedVariable`
      instance is returned.

    Raises:
      RuntimeError: If called with partitioned variable regularization and
        eager execution is enabled.
      ValueError: When giving unsupported dtype and no initializer or when
        trainable has been set to True with synchronization set as `ON_READ`.
    """
    if shape is None:
      shape = ()
    # Validate optional keyword arguments.
    for kwarg in kwargs:
      if kwarg not in ['getter', 'collections', 'experimental_autocast']:
        raise TypeError('Unknown keyword argument:', kwarg)
    getter = kwargs.pop('getter', base_layer_utils.make_variable)
    collections_arg = kwargs.pop('collections', None)
    # 'experimental_autocast' can be set to False by the caller to indicate an
    # AutoCastVariable should never be created.
    autocast = kwargs.pop('experimental_autocast', True)

    if dtype is None:
      dtype = self.dtype or backend.floatx()
    dtype = dtypes.as_dtype(dtype)
    if self._dtype_policy.variable_dtype is None:
      # The policy is "infer", so we infer the policy from the variable dtype.
      self._dtype_policy = policy.Policy(dtype.base_dtype.name)
    initializer = initializers.get(initializer)
    regularizer = regularizers.get(regularizer)
    constraint = constraints.get(constraint)

    if synchronization == tf_variables.VariableSynchronization.ON_READ:
      if trainable:
        raise ValueError(
            'Synchronization value can be set to '
            'VariableSynchronization.ON_READ only for non-trainable variables. '
            'You have specified trainable=True and '
            'synchronization=VariableSynchronization.ON_READ.')
      else:
        # Set trainable to be false when variable is to be synced on read.
        trainable = False
    elif trainable is None:
      trainable = True

    # Initialize variable when no initializer provided
    if initializer is None:
      # If dtype is DT_FLOAT, provide a uniform unit scaling initializer
      if dtype.is_floating:
        initializer = initializers.glorot_uniform()
      # If dtype is DT_INT/DT_UINT, provide a default value `zero`
      # If dtype is DT_BOOL, provide a default value `FALSE`
      elif dtype.is_integer or dtype.is_unsigned or dtype.is_bool:
        initializer = initializers.zeros()
      # NOTES:Do we need to support for handling DT_STRING and DT_COMPLEX here?
      else:
        raise ValueError('An initializer for variable %s of type %s is required'
                         ' for layer %s' % (name, dtype.base_dtype, self.name))

    if autocast and self._dtype_policy.should_cast_variables:
      # Wrap 'getter' with a version that returns an AutoCastVariable.
      old_getter = getter
      def getter(*args, **kwargs):  # pylint: disable=function-redefined
        variable = old_getter(*args, **kwargs)
        if isinstance(variable, distribute_values.DistributedVariable):
          return autocast_variable.AutoCastDistributedVariable(variable)
        else:
          return autocast_variable.AutoCastVariable(variable)

    variable = self._add_variable_with_custom_getter(
        name=name,
        shape=shape,
        # TODO(allenl): a `make_variable` equivalent should be added as a
        # `Trackable` method.
        getter=getter,
        # Manage errors in Layer rather than Trackable.
        overwrite=True,
        initializer=initializer,
        dtype=dtype,
        constraint=constraint,
        trainable=trainable,
        partitioner=partitioner,
        use_resource=use_resource,
        collections=collections_arg,
        synchronization=synchronization,
        aggregation=aggregation)
    backend.track_variable(variable)

    if regularizer is not None:
      # TODO(fchollet): in the future, this should be handled at the
      # level of variable creation, and weight regularization losses
      # should be variable attributes.
      name_in_scope = variable.name[:variable.name.find(':')]
      self._handle_weight_regularization(name_in_scope,
                                         variable,
                                         regularizer)
    if trainable:
      self._trainable_weights.append(variable)
    else:
      self._non_trainable_weights.append(variable)
    return variable

  @base_layer_utils.default
  def get_config(self):
    """Returns the config of the layer.

    A layer config is a Python dictionary (serializable)
    containing the configuration of a layer.
    The same layer can be reinstantiated later
    (without its trained weights) from this configuration.

    The config of a layer does not include connectivity
    information, nor the layer class name. These are handled
    by `Network` (one layer of abstraction above).

    Returns:
        Python dictionary.
    """
    all_args = tf_inspect.getfullargspec(self.__init__).args
    config = {'name': self.name, 'trainable': self.trainable}
    if hasattr(self, '_batch_input_shape'):
      config['batch_input_shape'] = self._batch_input_shape
    if hasattr(self, 'dtype'):
      config['dtype'] = self.dtype
    if hasattr(self, 'dynamic'):
      # Only include `dynamic` in the `config` if it is `True`
      if self.dynamic:
        config['dynamic'] = self.dynamic
      elif 'dynamic' in all_args:
        all_args.remove('dynamic')
    expected_args = config.keys()
    # Finds all arguments in the `__init__` that are not in the config:
    extra_args = [arg for arg in all_args if arg not in expected_args]
    # Check that either the only argument in the `__init__` is  `self`,
    # or that `get_config` has been overridden:
    if len(extra_args) > 1 and hasattr(self.get_config, '_is_default'):
      raise NotImplementedError('Layers with arguments in `__init__` must '
                                'override `get_config`.')
    # TODO(reedwm): Handle serializing self._dtype_policy.
    return config

  @classmethod
  def from_config(cls, config):
    """Creates a layer from its config.

    This method is the reverse of `get_config`,
    capable of instantiating the same layer from the config
    dictionary. It does not handle layer connectivity
    (handled by Network), nor weights (handled by `set_weights`).

    Arguments:
        config: A Python dictionary, typically the
            output of get_config.

    Returns:
        A layer instance.
    """
    return cls(**config)

  def compute_output_shape(self, input_shape):
    """Computes the output shape of the layer.

    If the layer has not been built, this method will call `build` on the
    layer. This assumes that the layer will later be used with inputs that
    match the input shape provided here.

    Arguments:
        input_shape: Shape tuple (tuple of integers)
            or list of shape tuples (one per output tensor of the layer).
            Shape tuples can include None for free dimensions,
            instead of an integer.

    Returns:
        An input shape tuple.
    """
    if context.executing_eagerly():
      # In this case we build the model first in order to do shape inference.
      # This is acceptable because the framework only calls
      # `compute_output_shape` on shape values that the layer would later be
      # built for. It would however cause issues in case a user attempts to
      # use `compute_output_shape` manually with shapes that are incompatible
      # with the shape the Layer will be called on (these users will have to
      # implement `compute_output_shape` themselves).
      self._maybe_build(input_shape)
      with context.graph_mode():
        graph = func_graph.FuncGraph('graph')
        with graph.as_default():
          input_shape = tf_utils.convert_shapes(input_shape, to_tuples=False)
          inputs = nest.map_structure(
              base_layer_utils.generate_placeholders_from_shape, input_shape)
          try:
            if self._expects_training_arg:
              outputs = self(inputs, training=False)
            else:
              outputs = self(inputs)
          except TypeError:
            raise NotImplementedError('We could not automatically infer '
                                      'the static shape of the layer\'s output.'
                                      ' Please implement the '
                                      '`compute_output_shape` method on your '
                                      'layer (%s).' % self.__class__.__name__)
      return nest.map_structure(lambda t: t.shape, outputs)
    raise NotImplementedError

  @doc_controls.for_subclass_implementers
  def compute_output_signature(self, input_signature):
    """Compute the output tensor signature of the layer based on the inputs.

    Unlike a TensorShape object, a TensorSpec object contains both shape
    and dtype information for a tensor. This method allows layers to provide
    output dtype information if it is different from the input dtype.
    For any layer that doesn't implement this function,
    the framework will fall back to use `compute_output_shape`, and will
    assume that the output dtype matches the input dtype.

    Args:
      input_signature: Single TensorSpec or nested structure of TensorSpec
        objects, describing a candidate input for the layer.

    Returns:
      Single TensorSpec or nested structure of TensorSpec objects, describing
        how the layer would transform the provided input.

    Raises:
      TypeError: If input_signature contains a non-TensorSpec object.
    """
    def check_type_return_shape(s):
      if not isinstance(s, tensor_spec.TensorSpec):
        raise TypeError(
            'Only TensorSpec signature types are supported, '
            'but saw signature signature entry: {}.'.format(s))
      return s.shape
    input_shape = nest.map_structure(check_type_return_shape, input_signature)
    output_shape = self.compute_output_shape(input_shape)
    dtype = self._compute_dtype
    if dtype is None:
      input_dtypes = [s.dtype for s in nest.flatten(input_signature)]
      # Default behavior when self.dtype is None, is to use the first input's
      # dtype.
      dtype = input_dtypes[0]
    return nest.map_structure(
        lambda s: tensor_spec.TensorSpec(dtype=dtype, shape=s),
        output_shape)

  @base_layer_utils.default
  def compute_mask(self, inputs, mask=None):  # pylint: disable=unused-argument
    """Computes an output mask tensor.

    Arguments:
        inputs: Tensor or list of tensors.
        mask: Tensor or list of tensors.

    Returns:
        None or a tensor (or list of tensors,
            one per output tensor of the layer).
    """
    if not self.supports_masking:
      if any(m is not None for m in nest.flatten(mask)):
        raise TypeError('Layer ' + self.name + ' does not support masking, '
                        'but was passed an input_mask: ' + str(mask))
      # masking not explicitly supported: return None as mask.
      return None
    # if masking is explicitly supported, by default
    # carry over the input mask
    return mask

  def __call__(self, inputs, *args, **kwargs):
    """Wraps `call`, applying pre- and post-processing steps.

    Arguments:
      inputs: input tensor(s).
      *args: additional positional arguments to be passed to `self.call`.
      **kwargs: additional keyword arguments to be passed to `self.call`.

    Returns:
      Output tensor(s).

    Note:
      - The following optional keyword arguments are reserved for specific uses:
        * `training`: Boolean scalar tensor of Python boolean indicating
          whether the `call` is meant for training or inference.
        * `mask`: Boolean input mask.
      - If the layer's `call` method takes a `mask` argument (as some Keras
        layers do), its default value will be set to the mask generated
        for `inputs` by the previous layer (if `input` did come from
        a layer that generated a corresponding mask, i.e. if it came from
        a Keras layer with masking support.

    Raises:
      ValueError: if the layer's `call` method returns None (an invalid value).
    """
    call_context = base_layer_utils.call_context()
    input_list = nest.flatten(inputs)

    # We will attempt to build a TF graph if & only if all inputs are symbolic.
    # This is always the case in graph mode. It can also be the case in eager
    # mode when all inputs can be traced back to `keras.Input()` (when building
    # models using the functional API).
    build_graph = tf_utils.are_all_symbolic_tensors(input_list)

    # Accept NumPy and scalar inputs by converting to Tensors.
    if any(isinstance(x, (np.ndarray, float, int)) for x in input_list):
      def _convert_non_tensor(x):
        # Don't call `ops.convert_to_tensor` on all `inputs` because
        # `SparseTensors` can't be converted to `Tensor`.
        if isinstance(x, (np.ndarray, float, int)):
          return ops.convert_to_tensor(x)
        return x
      inputs = nest.map_structure(_convert_non_tensor, inputs)
      input_list = nest.flatten(inputs)

    # Handle `mask` propagation from previous layer to current layer. Masks can
    # be propagated explicitly via the `mask` argument, or implicitly via
    # setting the `_keras_mask` attribute on the inputs to a Layer. Masks passed
    # explicitly take priority.
    mask_arg_passed_by_framework = False
    input_masks = self._collect_input_masks(inputs, args, kwargs)
    if (self._expects_mask_arg and input_masks is not None and
        not self._call_arg_was_passed('mask', args, kwargs)):
      mask_arg_passed_by_framework = True
      kwargs['mask'] = input_masks

    # If `training` argument was not explicitly passed, propagate `training`
    # value from this layer's calling layer.
    training_arg_passed_by_framework = False
    # Priority 1: `training` was explicitly passed.
    if self._call_arg_was_passed('training', args, kwargs):
      training_value = self._get_call_arg_value('training', args, kwargs)
      if not self._expects_training_arg:
        kwargs.pop('training')
    else:
      training_value = None
      # Priority 2: `training` was passed to a parent layer.
      if call_context.training is not None:
        training_value = call_context.training
      # Priority 3a: `learning_phase()` has been set.
      elif backend.global_learning_phase_is_set():
        training_value = backend.learning_phase()
      # Priority 3b: Pass the `learning_phase()` if in the Keras FuncGraph.
      elif build_graph:
        with backend.get_graph().as_default():
          if base_layer_utils.is_in_keras_graph():
            training_value = backend.learning_phase()

      if self._expects_training_arg and training_value is not None:
        # Force the training_value to be bool type which matches to the contract
        # for layer/model call args.
        if tensor_util.is_tensor(training_value):
          training_value = math_ops.cast(training_value, dtypes.bool)
        else:
          training_value = bool(training_value)
        kwargs['training'] = training_value
        training_arg_passed_by_framework = True

    # Only create Keras history if at least one tensor originates from a
    # `keras.Input`. Otherwise this Layer may be being used outside the Keras
    # framework.
    if build_graph and base_layer_utils.needs_keras_history(inputs):
      base_layer_utils.create_keras_history(inputs)

    # Clear eager losses on top level model call.
    # We are clearing the losses only on the top level model call and not on
    # every layer/model call because layer/model may be reused.
    if (base_layer_utils.is_in_eager_or_tf_function() and
        not call_context.in_call):
      self._clear_losses()

    with call_context.enter(self, inputs, build_graph, training_value):
      # Check input assumptions set after layer building, e.g. input shape.
      if build_graph:
        # Symbolic execution on symbolic tensors. We will attempt to build
        # the corresponding TF subgraph inside `backend.get_graph()`
        # TODO(reedwm): We should assert input compatibility after the inputs
        # are casted, not before.
        input_spec.assert_input_compatibility(self.input_spec, inputs,
                                              self.name)
        graph = backend.get_graph()
        with graph.as_default(), backend.name_scope(self._name_scope()):
          # Build layer if applicable (if the `build` method has been
          # overridden).
          self._maybe_build(inputs)
          cast_inputs = self._maybe_cast_inputs(inputs)

          # Wrapping `call` function in autograph to allow for dynamic control
          # flow and control dependencies in call. We are limiting this to
          # subclassed layers as autograph is strictly needed only for
          # subclassed layers and models.
          # tf_convert will respect the value of autograph setting in the
          # enclosing tf.function, if any.
          if (base_layer_utils.is_subclassed(self) and
              not base_layer_utils.from_saved_model(self)):
            call_fn = autograph.tf_convert(
                self.call, ag_ctx.control_status_ctx())
          else:
            call_fn = self.call

          if not self.dynamic:
            try:
              with base_layer_utils.autocast_context_manager(
                  self._compute_dtype):
                # Add auto_control_deps in V2 when they are not already added by
                # a `tf.function`.
                if (ops.executing_eagerly_outside_functions() and
                    not base_layer_utils.is_in_eager_or_tf_function()):
                  with auto_control_deps.AutomaticControlDependencies() as acd:
                    outputs = call_fn(cast_inputs, *args, **kwargs)
                    # Wrap Tensors in `outputs` in `tf.identity` to avoid
                    # circular dependencies.
                    outputs = base_layer_utils.mark_as_return(outputs, acd)
                else:
                  outputs = call_fn(cast_inputs, *args, **kwargs)

            except errors.OperatorNotAllowedInGraphError as e:
              raise TypeError('You are attempting to use Python control '
                              'flow in a layer that was not declared to be '
                              'dynamic. Pass `dynamic=True` to the class '
                              'constructor.\nEncountered error:\n"""\n' +
                              str(e) + '\n"""')
          else:
            # We will use static shape inference to return symbolic tensors
            # matching the specifications of the layer outputs.
            # Since `self.dynamic` is True, we will never attempt to
            # run the underlying TF graph (which is disconnected).
            # TODO(fchollet): consider py_func as an alternative, which
            # would enable us to run the underlying graph if needed.
            outputs = self._symbolic_call(inputs)

          if outputs is None:
            raise ValueError('A layer\'s `call` method should return a '
                             'Tensor or a list of Tensors, not None '
                             '(layer: ' + self.name + ').')
          if base_layer_utils.have_all_keras_metadata(inputs):
            if training_arg_passed_by_framework:
              kwargs.pop('training')
            if mask_arg_passed_by_framework:
              kwargs.pop('mask')
            inputs, outputs = self._set_connectivity_metadata_(
                inputs, outputs, args, kwargs)
          self._handle_activity_regularization(inputs, outputs)
          self._set_mask_metadata(inputs, outputs, input_masks)
          if hasattr(self, '_set_inputs') and not self.inputs:
            # Subclassed network: explicitly set metadata normally set by
            # a call to self._set_inputs().
            # TODO(b/120997007): This should be done in Eager as well, but
            # causes garbage collection issues because of the placeholders
            # created on the default Keras graph.
            self._set_inputs(inputs, outputs)
      else:
        # Eager execution on data tensors.
        with backend.name_scope(self._name_scope()):
          self._maybe_build(inputs)
          cast_inputs = self._maybe_cast_inputs(inputs)
          with base_layer_utils.autocast_context_manager(
              self._compute_dtype):
            outputs = self.call(cast_inputs, *args, **kwargs)
          self._handle_activity_regularization(inputs, outputs)
          self._set_mask_metadata(inputs, outputs, input_masks)

    return outputs

  @property
  def dtype(self):
    return self._dtype_policy.variable_dtype

  @property
  def name(self):
    return self._name

  @property
  def dynamic(self):
    return self._dynamic

  @property
  def trainable(self):
    return self._trainable

  @trainable.setter
  def trainable(self, value):
    self._trainable = value
    for layer in getattr(self, '_layers', []):
      layer.trainable = value

  @property
  def activity_regularizer(self):
    """Optional regularizer function for the output of this layer."""
    return self._activity_regularizer

  @activity_regularizer.setter
  def activity_regularizer(self, regularizer):
    """Optional regularizer function for the output of this layer."""
    self._activity_regularizer = regularizer

  @property
  def input_spec(self):
    return self._input_spec

  @input_spec.setter
  # Must be decorated to prevent tracking, since the input_spec can be nested
  # InputSpec objects.
  @trackable.no_automatic_dependency_tracking
  def input_spec(self, value):
    for v in nest.flatten(value):
      if v is not None and not isinstance(v, InputSpec):
        raise TypeError('Layer input_spec must be an instance of InputSpec. '
                        'Got: {}'.format(v))
    self._input_spec = value

  @property
  def trainable_weights(self):
    if self.trainable:
      nested = self._gather_children_attribute('trainable_weights')
      return self._trainable_weights + nested
    else:
      return []

  @property
  def non_trainable_weights(self):
    if self.trainable:
      nested = self._gather_children_attribute('non_trainable_weights')
      return self._non_trainable_weights + nested
    else:
      nested = self._gather_children_attribute('weights')
      return self._trainable_weights + self._non_trainable_weights + nested

  @property
  def weights(self):
    """Returns the list of all layer variables/weights.

    Returns:
      A list of variables.
    """
    return self.trainable_weights + self.non_trainable_weights

  @property
  def updates(self):
    if not self.trainable and not self.stateful:
      return []
    with backend.get_graph().as_default():
      updates = []
      for u in self._updates:
        if callable(u):
          try:
            u = u()
          except errors.InaccessibleTensorError:
            base_layer_utils.check_graph_consistency(
                method='add_update', force_raise=True)
            raise  # check_graph_consistency may not always raise.
        base_layer_utils.check_graph_consistency(u, method='add_update')
        updates.append(u)
    return updates + self._gather_children_attribute('updates')

  @property
  def losses(self):
    """Losses which are associated with this `Layer`.

    Variable regularization tensors are created when this property is accessed,
    so it is eager safe: accessing `losses` under a `tf.GradientTape` will
    propagate gradients back to the corresponding variables.

    Returns:
      A list of tensors.
    """
    collected_losses = []

    # If any eager losses are present, we assume the model to be part of an
    # eager training loop (either a custom one or the one used when
    # `run_eagerly=True`), and so we always return just the eager losses in that
    # case.
    if self._eager_losses:
      collected_losses.extend(self._eager_losses)
    else:
      collected_losses.extend(self._losses)
    for regularizer in self._callable_losses:
      loss_tensor = regularizer()
      if loss_tensor is not None:
        collected_losses.append(loss_tensor)
    return collected_losses + self._gather_children_attribute('losses')

  @doc_controls.for_subclass_implementers
  def add_loss(self, losses, inputs=None):
    """Add loss tensor(s), potentially dependent on layer inputs.

    Some losses (for instance, activity regularization losses) may be dependent
    on the inputs passed when calling a layer. Hence, when reusing the same
    layer on different inputs `a` and `b`, some entries in `layer.losses` may
    be dependent on `a` and some on `b`. This method automatically keeps track
    of dependencies.

    This method can be used inside a subclassed layer or model's `call`
    function, in which case `losses` should be a Tensor or list of Tensors.

    Example:

    ```python
    class MyLayer(tf.keras.layers.Layer):
      def call(inputs, self):
        self.add_loss(tf.abs(tf.reduce_mean(inputs)), inputs=True)
        return inputs
    ```

    This method can also be called directly on a Functional Model during
    construction. In this case, any loss Tensors passed to this Model must
    be symbolic and be able to be traced back to the model's `Input`s. These
    losses become part of the model's topology and are tracked in `get_config`.

    Example:

    ```python
    inputs = tf.keras.Input(shape=(10,))
    x = tf.keras.layers.Dense(10)(inputs)
    outputs = tf.keras.layers.Dense(1)(x)
    model = tf.keras.Model(inputs, outputs)
    # Actvity regularization.
    model.add_loss(tf.abs(tf.reduce_mean(x)))
    ```

    If this is not the case for your loss (if, for example, your loss references
    a `Variable` of one of the model's layers), you can wrap your loss in a
    zero-argument lambda. These losses are not tracked as part of the model's
    topology since they can't be serialized.

    Example:

    ```python
    inputs = tf.keras.Input(shape=(10,))
    x = tf.keras.layers.Dense(10)(inputs)
    outputs = tf.keras.layers.Dense(1)(x)
    model = tf.keras.Model(inputs, outputs)
    # Weight regularization.
    model.add_loss(lambda: tf.reduce_mean(x.kernel))
    ```

    The `get_losses_for` method allows to retrieve the losses relevant to a
    specific set of inputs.

    Arguments:
      losses: Loss tensor, or list/tuple of tensors. Rather than tensors, losses
        may also be zero-argument callables which create a loss tensor.
      inputs: Ignored when executing eagerly. If anything other than None is
        passed, it signals the losses are conditional on some of the layer's
        inputs, and thus they should only be run where these inputs are
        available. This is the case for activity regularization losses, for
        instance. If `None` is passed, the losses are assumed
        to be unconditional, and will apply across all dataflows of the layer
        (e.g. weight regularization losses).
    """
    def _tag_unconditional(loss):
      if callable(loss):
        loss = loss()
      if loss is None:
        return None  # Will be filtered out when computing the .losses property
      if not tensor_util.is_tensor(loss):
        loss = ops.convert_to_tensor(loss, dtype=backend.floatx())
      loss._unconditional_loss = (inputs is None)  # pylint: disable=protected-access
      return loss

    losses = nest.flatten(losses)

    callable_losses = []
    eager_losses = []
    symbolic_losses = []
    for loss in losses:
      if callable(loss):
        callable_losses.append(functools.partial(_tag_unconditional, loss))
        continue
      if loss is None:
        continue
      if not tensor_util.is_tensor(loss):
        loss = ops.convert_to_tensor(loss, dtype=backend.floatx())
      # TF Functions should take the eager path.
      if (tf_utils.is_symbolic_tensor(loss) and
          not base_layer_utils.is_in_tf_function()):
        symbolic_losses.append(_tag_unconditional(loss))
        base_layer_utils.check_graph_consistency(loss, method='add_loss')
      elif tensor_util.is_tensor(loss):
        eager_losses.append(_tag_unconditional(loss))

    self._callable_losses += callable_losses

    in_call_context = base_layer_utils.call_context().in_call
    if eager_losses and not in_call_context:
      raise ValueError(
          'Expected a symbolic Tensors or a callable for the loss value. '
          'Please wrap your loss computation in a zero argument `lambda`.')

    self._eager_losses += eager_losses

    if in_call_context:
      for symbolic_loss in symbolic_losses:
        self._losses.append(symbolic_loss)
    else:
      for symbolic_loss in symbolic_losses:
        if getattr(self, '_is_graph_network', False):
          self._graph_network_add_loss(symbolic_loss)
        else:
          # Possible a loss was added in a Layer's `build`.
          self._losses.append(symbolic_loss)

  @trackable.no_automatic_dependency_tracking
  def _clear_losses(self):
    """Used every step in eager to reset losses."""
    self._eager_losses = []
    if hasattr(self, '_layers'):
      for layer in trackable_layer_utils.filter_empty_layer_containers(
          self._layers):
        layer._clear_losses()

  @property
  def metrics(self):
    return self._metrics + self._gather_children_attribute('metrics')

  @doc_controls.for_subclass_implementers
  def add_metric(self, value, aggregation=None, name=None):
    """Adds metric tensor to the layer.

    Args:
      value: Metric tensor.
      aggregation: Sample-wise metric reduction function. If `aggregation=None`,
        it indicates that the metric tensor provided has been aggregated
        already. eg, `bin_acc = BinaryAccuracy(name='acc')` followed by
        `model.add_metric(bin_acc(y_true, y_pred))`. If aggregation='mean', the
        given metric tensor will be sample-wise reduced using `mean` function.
        eg, `model.add_metric(tf.reduce_sum(outputs), name='output_mean',
        aggregation='mean')`.
      name: String metric name.

    Raises:
      ValueError: If `aggregation` is anything other than None or `mean`.
    """
    if aggregation is not None and aggregation != 'mean':
      raise ValueError(
          'We currently support only `mean` sample-wise metric aggregation. '
          'You provided aggregation=`%s`' % aggregation)

    from_metric_obj = hasattr(value, '_metric_obj')
    is_symbolic = tf_utils.is_symbolic_tensor(value)
    in_call_context = base_layer_utils.call_context().in_call

    if name is None and not from_metric_obj:
      # Eg. `self.add_metric(math_ops.reduce_sum(x), aggregation='mean')`
      # In eager mode, we use metric name to lookup a metric. Without a name,
      # a new Mean metric wrapper will be created on every model/layer call.
      # So, we raise an error when no name is provided.
      # We will do the same for symbolic mode for consistency although a name
      # will be generated if no name is provided.

      # We will not raise this error in the foll use case for the sake of
      # consistency as name in provided in the metric constructor.
      # mean = metrics.Mean(name='my_metric')
      # model.add_metric(mean(outputs))
      raise ValueError('Please provide a name for your metric like '
                       '`self.add_metric(tf.reduce_sum(inputs), '
                       'name=\'mean_activation\', aggregation=\'mean\')`')
    elif from_metric_obj:
      name = value._metric_obj.name

    if in_call_context:
      # TF Function path should take the eager path.
      if is_symbolic and not base_layer_utils.is_in_tf_function():
        self._symbolic_add_metric(value, aggregation, name)
      else:
        self._eager_add_metric(value, aggregation, name)
    else:
      if not is_symbolic:
        raise ValueError('Expected a symbolic Tensor for the metric value, '
                         'received: ' + str(value))

      # Possible a metric was added in a Layer's `build`.
      if not getattr(self, '_is_graph_network', False):
        with backend.get_graph().as_default():
          self._symbolic_add_metric(value, aggregation, name)
        return

      if from_metric_obj:
        raise ValueError('Using the result of calling a `Metric` object '
                         'when calling `add_metric` on a Functional '
                         'Model is not supported. Please pass the '
                         'Tensor to monitor directly.')

      # Insert layers into the Keras Graph Network.
      self._graph_network_add_metric(value, aggregation, name)

  @deprecation.deprecated_args(None, '`inputs` is now automatically inferred',
                               'inputs')
  @doc_controls.for_subclass_implementers
  def add_update(self, updates, inputs=None):
    """Add update op(s), potentially dependent on layer inputs.

    Weight updates (for instance, the updates of the moving mean and variance
    in a BatchNormalization layer) may be dependent on the inputs passed
    when calling a layer. Hence, when reusing the same layer on
    different inputs `a` and `b`, some entries in `layer.updates` may be
    dependent on `a` and some on `b`. This method automatically keeps track
    of dependencies.

    The `get_updates_for` method allows to retrieve the updates relevant to a
    specific set of inputs.

    This call is ignored when eager execution is enabled (in that case, variable
    updates are run on the fly and thus do not need to be tracked for later
    execution).

    Arguments:
      updates: Update op, or list/tuple of update ops, or zero-arg callable
        that returns an update op. A zero-arg callable should be passed in
        order to disable running the updates by setting `trainable=False`
        on this Layer, when executing in Eager mode.
      inputs: Deprecated, will be automatically inferred.
    """
    if ds_context.has_strategy() and ds_context.in_cross_replica_context():
      # Updates don't need to be run in a cross-replica context.
      if (ops.executing_eagerly_outside_functions() and
          not base_layer_utils.is_in_keras_graph()):
        raise RuntimeError(  # pylint: disable=g-doc-exception
            '`add_update` was called in a cross-replica context. This is not '
            'expected. If you require this feature, please file an issue.')
      return

    updates = generic_utils.to_list(updates)
    call_context = base_layer_utils.call_context()

    # All updates can be run immediately in Eager or in a tf.function.
    if base_layer_utils.is_in_eager_or_tf_function():
      if not call_context.frozen:
        for update in updates:
          if callable(update):
            update()
      return

    if call_context.in_call:
      relevant_inputs = call_context.inputs
    else:
      inbound_nodes = getattr(self, '_inbound_nodes', [])
      relevant_inputs = [node.input_tensors for node in inbound_nodes]

    def process_update(x):
      """Standardize update ops.

      Arguments:
        x: Tensor, op, or callable.

      Returns:
        An update op.
      """
      if callable(x):
        update = lambda: process_update(x())
        if not ops.executing_eagerly_outside_functions():
          # In V1 mode, call the callable right away and process. This is needed
          # for TPU strategy.
          return update()
      elif isinstance(x, ops.Operation):
        update = x
      elif hasattr(x, 'op'):
        update = x.op
      else:
        update = ops.convert_to_tensor(x)

      reachable = tf_utils.get_reachable_from_inputs(relevant_inputs, [update])
      update._unconditional_update = update not in reachable
      return update

    updates = [process_update(x) for x in updates]
    # Non-callable Updates are run automatically inside `call` in V2, so
    # they do not need to be tracked later.
    if ops.executing_eagerly_outside_functions() and call_context.in_call:
      updates = [u for u in updates if callable(u)]
    self._updates += updates

  def set_weights(self, weights):
    """Sets the weights of the layer, from Numpy arrays.

    Arguments:
        weights: a list of Numpy arrays. The number
            of arrays and their shape must match
            number of the dimensions of the weights
            of the layer (i.e. it should match the
            output of `get_weights`).

    Raises:
        ValueError: If the provided weights list does not match the
            layer's specifications.
    """
    params = self.weights
    if len(params) != len(weights):
      raise ValueError('You called `set_weights(weights)` on layer "' +
                       self.name + '" with a  weight list of length ' +
                       str(len(weights)) + ', but the layer was expecting ' +
                       str(len(params)) + ' weights. Provided weights: ' +
                       str(weights)[:50] + '...')
    if not params:
      return
    weight_value_tuples = []
    for p, w in zip(params, weights):
      ref_shape = p.shape
      if not ref_shape.is_compatible_with(w.shape):
        raise ValueError('Layer weight shape ' + str(ref_shape) +
                         ' not compatible with '
                         'provided weight shape ' + str(w.shape))
      weight_value_tuples.append((p, w))
    backend.batch_set_value(weight_value_tuples)

  def get_weights(self):
    """Returns the current weights of the layer.

    Returns:
        Weights values as a list of numpy arrays.
    """
    params = self.weights
    return backend.batch_get_value(params)

  def get_updates_for(self, inputs):
    """Retrieves updates relevant to a specific set of inputs.

    Arguments:
      inputs: Input tensor or list/tuple of input tensors.

    Returns:
      List of update ops of the layer that depend on `inputs`.
    """
    if inputs is None:
      # Requesting unconditional updates.
      return [u for u in self.updates if u._unconditional_update]

    # Requesting input-conditional updates.
    updates = [u for u in self.updates if not u._unconditional_update]
    inputs = nest.flatten(inputs)
    reachable = tf_utils.get_reachable_from_inputs(inputs, updates)
    return [u for u in updates if u in reachable]

  def get_losses_for(self, inputs):
    """Retrieves losses relevant to a specific set of inputs.

    Arguments:
      inputs: Input tensor or list/tuple of input tensors.

    Returns:
      List of loss tensors of the layer that depend on `inputs`.
    """
    if inputs is None:
      # Requesting unconditional losses.
      return [l for l in self.losses if l._unconditional_loss]

    # Requesting input-conditional losses.
    losses = [l for l in self.losses if not l._unconditional_loss]
    inputs = nest.flatten(inputs)
    reachable = tf_utils.get_reachable_from_inputs(inputs, losses)
    return [l for l in losses if l in reachable]

  def get_input_mask_at(self, node_index):
    """Retrieves the input mask tensor(s) of a layer at a given node.

    Arguments:
        node_index: Integer, index of the node
            from which to retrieve the attribute.
            E.g. `node_index=0` will correspond to the
            first time the layer was called.

    Returns:
        A mask tensor
        (or list of tensors if the layer has multiple inputs).
    """
    inputs = self.get_input_at(node_index)
    if isinstance(inputs, list):
      return [getattr(x, '_keras_mask', None) for x in inputs]
    else:
      return getattr(inputs, '_keras_mask', None)

  def get_output_mask_at(self, node_index):
    """Retrieves the output mask tensor(s) of a layer at a given node.

    Arguments:
        node_index: Integer, index of the node
            from which to retrieve the attribute.
            E.g. `node_index=0` will correspond to the
            first time the layer was called.

    Returns:
        A mask tensor
        (or list of tensors if the layer has multiple outputs).
    """
    output = self.get_output_at(node_index)
    if isinstance(output, list):
      return [getattr(x, '_keras_mask', None) for x in output]
    else:
      return getattr(output, '_keras_mask', None)

  @property
  def input_mask(self):
    """Retrieves the input mask tensor(s) of a layer.

    Only applicable if the layer has exactly one inbound node,
    i.e. if it is connected to one incoming layer.

    Returns:
        Input mask tensor (potentially None) or list of input
        mask tensors.

    Raises:
        AttributeError: if the layer is connected to
        more than one incoming layers.
    """
    inputs = self.input
    if isinstance(inputs, list):
      return [getattr(x, '_keras_mask', None) for x in inputs]
    else:
      return getattr(inputs, '_keras_mask', None)

  @property
  def output_mask(self):
    """Retrieves the output mask tensor(s) of a layer.

    Only applicable if the layer has exactly one inbound node,
    i.e. if it is connected to one incoming layer.

    Returns:
        Output mask tensor (potentially None) or list of output
        mask tensors.

    Raises:
        AttributeError: if the layer is connected to
        more than one incoming layers.
    """
    output = self.output
    if isinstance(output, list):
      return [getattr(x, '_keras_mask', None) for x in output]
    else:
      return getattr(output, '_keras_mask', None)

  def get_input_shape_at(self, node_index):
    """Retrieves the input shape(s) of a layer at a given node.

    Arguments:
        node_index: Integer, index of the node
            from which to retrieve the attribute.
            E.g. `node_index=0` will correspond to the
            first time the layer was called.

    Returns:
        A shape tuple
        (or list of shape tuples if the layer has multiple inputs).

    Raises:
      RuntimeError: If called in Eager mode.
    """
    return self._get_node_attribute_at_index(node_index, 'input_shapes',
                                             'input shape')

  def get_output_shape_at(self, node_index):
    """Retrieves the output shape(s) of a layer at a given node.

    Arguments:
        node_index: Integer, index of the node
            from which to retrieve the attribute.
            E.g. `node_index=0` will correspond to the
            first time the layer was called.

    Returns:
        A shape tuple
        (or list of shape tuples if the layer has multiple outputs).

    Raises:
      RuntimeError: If called in Eager mode.
    """
    return self._get_node_attribute_at_index(node_index, 'output_shapes',
                                             'output shape')

  def get_input_at(self, node_index):
    """Retrieves the input tensor(s) of a layer at a given node.

    Arguments:
        node_index: Integer, index of the node
            from which to retrieve the attribute.
            E.g. `node_index=0` will correspond to the
            first time the layer was called.

    Returns:
        A tensor (or list of tensors if the layer has multiple inputs).

    Raises:
      RuntimeError: If called in Eager mode.
    """
    return self._get_node_attribute_at_index(node_index, 'input_tensors',
                                             'input')

  def get_output_at(self, node_index):
    """Retrieves the output tensor(s) of a layer at a given node.

    Arguments:
        node_index: Integer, index of the node
            from which to retrieve the attribute.
            E.g. `node_index=0` will correspond to the
            first time the layer was called.

    Returns:
        A tensor (or list of tensors if the layer has multiple outputs).

    Raises:
      RuntimeError: If called in Eager mode.
    """
    return self._get_node_attribute_at_index(node_index, 'output_tensors',
                                             'output')

  @property
  def input(self):
    """Retrieves the input tensor(s) of a layer.

    Only applicable if the layer has exactly one input,
    i.e. if it is connected to one incoming layer.

    Returns:
        Input tensor or list of input tensors.

    Raises:
      RuntimeError: If called in Eager mode.
      AttributeError: If no inbound nodes are found.
    """
    if not self._inbound_nodes:
      raise AttributeError('Layer ' + self.name +
                           ' is not connected, no input to return.')
    return self._get_node_attribute_at_index(0, 'input_tensors', 'input')

  @property
  def output(self):
    """Retrieves the output tensor(s) of a layer.

    Only applicable if the layer has exactly one output,
    i.e. if it is connected to one incoming layer.

    Returns:
      Output tensor or list of output tensors.

    Raises:
      AttributeError: if the layer is connected to more than one incoming
        layers.
      RuntimeError: if called in Eager mode.
    """
    if not self._inbound_nodes:
      raise AttributeError('Layer ' + self.name + ' has no inbound nodes.')
    return self._get_node_attribute_at_index(0, 'output_tensors', 'output')

  @property
  def input_shape(self):
    """Retrieves the input shape(s) of a layer.

    Only applicable if the layer has exactly one input,
    i.e. if it is connected to one incoming layer, or if all inputs
    have the same shape.

    Returns:
        Input shape, as an integer shape tuple
        (or list of shape tuples, one tuple per input tensor).

    Raises:
        AttributeError: if the layer has no defined input_shape.
        RuntimeError: if called in Eager mode.
    """
    if not self._inbound_nodes:
      raise AttributeError('The layer has never been called '
                           'and thus has no defined input shape.')
    all_input_shapes = set(
        [str(node.input_shapes) for node in self._inbound_nodes])
    if len(all_input_shapes) == 1:
      return self._inbound_nodes[0].input_shapes
    else:
      raise AttributeError('The layer "' + str(self.name) +
                           ' has multiple inbound nodes, '
                           'with different input shapes. Hence '
                           'the notion of "input shape" is '
                           'ill-defined for the layer. '
                           'Use `get_input_shape_at(node_index)` '
                           'instead.')

  def count_params(self):
    """Count the total number of scalars composing the weights.

    Returns:
        An integer count.

    Raises:
        ValueError: if the layer isn't yet built
          (in which case its weights aren't yet defined).
    """
    if not self.built:
      if getattr(self, '_is_graph_network', False):
        with tf_utils.maybe_init_scope(self):
          self._maybe_build(self.inputs)
      else:
        raise ValueError('You tried to call `count_params` on ' + self.name +
                         ', but the layer isn\'t built. '
                         'You can build it manually via: `' + self.name +
                         '.build(batch_input_shape)`.')
    return int(sum(np.prod(w.shape.as_list()) for w in self.weights))

  @property
  def output_shape(self):
    """Retrieves the output shape(s) of a layer.

    Only applicable if the layer has one output,
    or if all outputs have the same shape.

    Returns:
        Output shape, as an integer shape tuple
        (or list of shape tuples, one tuple per output tensor).

    Raises:
        AttributeError: if the layer has no defined output shape.
        RuntimeError: if called in Eager mode.
    """
    if not self._inbound_nodes:
      raise AttributeError('The layer has never been called '
                           'and thus has no defined output shape.')
    all_output_shapes = set(
        [str(node.output_shapes) for node in self._inbound_nodes])
    if len(all_output_shapes) == 1:
      return self._inbound_nodes[0].output_shapes
    else:
      raise AttributeError('The layer "%s"'
                           ' has multiple inbound nodes, '
                           'with different output shapes. Hence '
                           'the notion of "output shape" is '
                           'ill-defined for the layer. '
                           'Use `get_output_shape_at(node_index)` '
                           'instead.' % self.name)

  @property
  @doc_controls.do_not_doc_inheritable
  def inbound_nodes(self):
    """Deprecated, do NOT use! Only for compatibility with external Keras."""
    return self._inbound_nodes

  @property
  @doc_controls.do_not_doc_inheritable
  def outbound_nodes(self):
    """Deprecated, do NOT use! Only for compatibility with external Keras."""
    return self._outbound_nodes

  ##############################################################################
  # Methods & attributes below are public aliases of other methods.            #
  ##############################################################################

  @deprecation.deprecated(
      date=None, instructions='Please use `layer.__call__` method instead.')
  @doc_controls.do_not_doc_inheritable
  def apply(self, inputs, *args, **kwargs):
    """Deprecated, do NOT use!

    This is an alias of `self.__call__`.

    Arguments:
      inputs: Input tensor(s).
      *args: additional positional arguments to be passed to `self.call`.
      **kwargs: additional keyword arguments to be passed to `self.call`.

    Returns:
      Output tensor(s).
    """
    return self.__call__(inputs, *args, **kwargs)

  @deprecation.deprecated(
      date=None, instructions='Please use `layer.add_weight` method instead.')
  @doc_controls.do_not_doc_inheritable
  def add_variable(self, *args, **kwargs):
    """Deprecated, do NOT use! Alias for `add_weight`."""
    return self.add_weight(*args, **kwargs)

  @property
  def variables(self):
    """Returns the list of all layer variables/weights.

    Alias of `self.weights`.

    Returns:
      A list of variables.
    """
    return self.weights

  @property
  def trainable_variables(self):
    return self.trainable_weights

  @property
  def non_trainable_variables(self):
    return self.non_trainable_weights

  ##############################################################################
  # Methods & attributes below are all private and only used by the framework. #
  ##############################################################################

  def _set_dtype_policy(self, dtype):
    """Sets self._dtype_policy."""
    if isinstance(dtype, policy.Policy):
      self._dtype_policy = dtype
    elif dtype:
      self._dtype_policy = policy.Policy(dtypes.as_dtype(dtype).name)
    else:
      self._dtype_policy = policy.global_policy()

    if self._dtype_policy.should_cast_variables and backend.is_tpu_strategy(
        ds_context.get_strategy()):
      # TODO(b/137859335): Supoprt this. AutoCastVariables currently do not work
      # properly when wrapping TPUMirroredVariables.
      raise ValueError('DType Policies ending in "_with_float32_vars" are '
                       'not yet supported with TPUStrategy. Got policy: %s' %
                       self._dtype_policy.name)

    # This has no impact on the layer behavior, and is only used for printing
    # warnings.
    self._dtype_defaulted_to_floatx = (not dtype and
                                       policy.policy_defaults_to_floatx())

  # TODO(reedwm): Expose this property?
  @property
  def _compute_dtype(self):
    """The layer's compute dtype.

    Unless mixed-precision is used, this is the same as `Layer.dtype`.

    If self._autocast is True, layer's will cast floating-point inputs to this.

    Returns:
      The layer's compute dtype.
    """
    return self._dtype_policy.compute_dtype

  def _maybe_cast_inputs(self, inputs):
    """Maybe casts the inputs to the compute dtype.

    If self._compute_dtype is floating-point, and self_autocast is True,
    floating-point inputs are casted to self._compute_dtype.

    Args:
      inputs: Input tensor, or structure of input tensors.

    Returns:
      `inputs`, but tensors may have been casted to self._compute_dtype
    """
    compute_dtype = self._compute_dtype
    if (self._autocast and compute_dtype and
        dtypes.as_dtype(compute_dtype).is_floating):
      def f(x):
        cast_types = (ops.Tensor, sparse_tensor.SparseTensor,
                      ragged_tensor.RaggedTensor)
        if (isinstance(x, cast_types) and x.dtype.is_floating and
            x.dtype.base_dtype.name != compute_dtype):
          if self._dtype_defaulted_to_floatx:
            self._warn_about_input_casting(x.dtype.base_dtype)
          return math_ops.cast(x, compute_dtype)
        else:
          return x
      return nest.map_structure(f, inputs)
    else:
      return inputs

  def _warn_about_input_casting(self, input_dtype):
    # self._already_warned_about_input_casting is only retrieved or set in this
    # function.
    already_warned = getattr(self, '_already_warned_about_input_casting', False)
    if not already_warned:
      tf_logging.warn(
          "Layer {self.name} is casting an input tensor from dtype "
          "{input_dtype} to the layer's dtype of {layer_dtype}, which is new "
          "behavior in TensorFlow 2.  The layer has dtype {layer_dtype} "
          "because it's dtype defaults to floatx.\n\n"
          ""
          "If you intended to run this layer in {layer_dtype}, you can safely "
          "ignore this warning. If in doubt, this warning is likely only an "
          "issue if you are porting a TensorFlow 1.X model to TensorFlow 2.\n\n"
          ""
          "To change all layers to have dtype {input_dtype} by default, call "
          "`tf.keras.backend.set_floatx('{input_dtype}')`. To change just this "
          "layer, pass dtype='{input_dtype}' to the layer constructor. If you "
          "are the author of this layer, you can disable autocasting by "
          "passing autocast=False to the base Layer constructor.\n".format(
              self=self,
              input_dtype=input_dtype.name,
              layer_dtype=self._compute_dtype))
      self._already_warned_about_input_casting = True

  # _dtype used to be an attribute set in the constructor. We still expose it
  # because some clients still use it.
  # TODO(reedwm): Deprecate, then remove the _dtype property.
  @property
  def _dtype(self):
    # This is equivalent to returning self.dtype . We do not return self.dtype
    # as it would cause infinite recursion in a few subclasses, which override
    # "dtype" to return self._dtype.
    return self._dtype_policy.variable_dtype

  @_dtype.setter
  def _dtype(self, value):
    value = dtypes.as_dtype(value).name
    self._dtype_policy = policy.Policy(value)

  def _name_scope(self):
    return self.name

  def _init_set_name(self, name, zero_based=True):
    if not name:
      self._name = backend.unique_object_name(
          generic_utils.to_snake_case(self.__class__.__name__),
          zero_based=zero_based)
    else:
      self._name = name

  def _get_existing_metric(self, name=None):
    match = [m for m in self._metrics if m.name == name]
    if not match:
      return
    if len(match) > 1:
      raise ValueError(
          'Please provide different names for the metrics you have added. '
          'We found {} metrics with the name: "{}"'.format(len(match), name))
    return match[0]

  def _eager_add_metric(self, value, aggregation=None, name=None):
    # If the given metric is available in `metrics` list we just update state
    # on it, otherwise we create a new metric instance and
    # add it to the `metrics` list.
    metric_obj = getattr(value, '_metric_obj', None)
    if metric_obj:
      name = metric_obj.name

    match = self._get_existing_metric(name)
    if match:
      # Tensors that come from a Metric object already updated the Metric state.
      if not metric_obj:
        match(value)
      return

    if not metric_obj:
      assert aggregation is not None
      metric_obj, _ = base_layer_utils.create_mean_metric(value, name)
    self._metrics.append(metric_obj)

  def _symbolic_add_metric(self, value, aggregation=None, name=None):
    base_layer_utils.check_graph_consistency(value, method='add_metric')
    match = self._get_existing_metric(name)
    if aggregation is None:
      # Iterate over the metrics and check if the given metric exists already.
      # This can happen when a metric instance is created in subclassed model
      # layer `__init__` and we have tracked that instance already in
      # model.__setattr__.
      if match:
        result_tensor = value
        metric_obj = match
      elif hasattr(value, '_metric_obj'):
        # We track the instance using the metadata on the result tensor.
        result_tensor = value
        metric_obj = result_tensor._metric_obj
        self._metrics.append(metric_obj)
      else:
        raise ValueError(
            'We do not support adding an aggregated metric result tensor that '
            'is not the output of a `tf.keras.metrics.Metric` metric instance. '
            'Without having access to the metric instance we cannot reset the '
            'state of a metric after every epoch during training. You can '
            'create a `tf.keras.metrics.Metric` instance and pass the result '
            'here or pass an un-aggregated result with `aggregation` parameter '
            'set as `mean`. For example: `self.add_metric(tf.reduce_sum(inputs)'
            ', name=\'mean_activation\', aggregation=\'mean\')`')
    else:
      # If a non-aggregated tensor is given as input (ie. `aggregation` is
      # explicitly set to `mean`), we wrap the tensor in `Mean` metric.
      if match:
        result_tensor = match(value)
        metric_obj = match
      else:
        metric_obj, result_tensor = base_layer_utils.create_mean_metric(
            value, name)
        self._metrics.append(metric_obj)

  def _handle_weight_regularization(self, name, variable, regularizer):
    """Create lambdas which compute regularization losses."""

    def _loss_for_variable(v):
      """Creates a regularization loss `Tensor` for variable `v`."""
      with backend.name_scope(name + '/Regularizer'):
        regularization = regularizer(v)
      return regularization

    if isinstance(variable, tf_variables.PartitionedVariable):
      for v in variable:
        self.add_loss(functools.partial(_loss_for_variable, v))
    else:
      self.add_loss(functools.partial(_loss_for_variable, variable))

  def _handle_activity_regularization(self, inputs, outputs):
    # Apply activity regularization.
    # Note that it should be applied every time the layer creates a new
    # output, since it is output-specific.
    if self._activity_regularizer:
      output_list = nest.flatten(outputs)
      with backend.name_scope('ActivityRegularizer'):
        for output in output_list:
          activity_loss = self._activity_regularizer(output)
          batch_size = math_ops.cast(
              array_ops.shape(output)[0], activity_loss.dtype)
          # Make activity regularization strength batch-agnostic.
          mean_activity_loss = activity_loss / batch_size
          base_layer_utils.check_graph_consistency(
              mean_activity_loss, method='activity_regularizer')
          self.add_loss(mean_activity_loss, inputs=inputs)

  def _set_mask_metadata(self, inputs, outputs, previous_mask):
    flat_outputs = nest.flatten(outputs)

    mask_already_computed = (
        getattr(self, '_compute_output_and_mask_jointly', False) or
        all(getattr(x, '_keras_mask', None) is not None for x in flat_outputs))

    # Only compute the mask if the Layer explicitly supports masking or has
    # overridden `compute_mask`.
    should_compute_mask = (
        hasattr(self, 'compute_mask') and
        (self.supports_masking or
         not getattr(self.compute_mask, '_is_default', False)))

    if mask_already_computed:
      flat_masks = [getattr(x, '_keras_mask', None) for x in flat_outputs]
    elif not should_compute_mask:
      flat_masks = [None for _ in flat_outputs]
    else:
      output_masks = self.compute_mask(inputs, previous_mask)
      # `compute_mask` can return a single `None` even when a Layer
      # has multiple outputs.
      if output_masks is None:
        flat_masks = [None for _ in flat_outputs]
      else:
        flat_masks = nest.flatten(output_masks)

    for output, mask in zip(flat_outputs, flat_masks):
      try:
        output._keras_mask = mask
      except AttributeError:
        # C Type such as np.ndarray.
        pass

    if tf_utils.are_all_symbolic_tensors(flat_outputs):
      for output in flat_outputs:
        if getattr(output, '_keras_mask', None) is not None:
          # Do not track masks for `TensorFlowOpLayer` construction.
          output._keras_mask._keras_history_checked = True

  def _collect_input_masks(self, inputs, args, kwargs):
    """Checks if `mask` argument was passed, else gathers mask from inputs."""
    if self._call_arg_was_passed('mask', args, kwargs):
      return self._get_call_arg_value('mask', args, kwargs)

    if not self._should_compute_mask:
      return None

    input_masks = nest.map_structure(lambda t: getattr(t, '_keras_mask', None),
                                     inputs)
    if generic_utils.is_all_none(input_masks):
      return None
    return input_masks

  def _call_arg_was_passed(self, arg_name, args, kwargs, inputs_in_args=False):
    if arg_name in kwargs:
      return True
    call_fn_args = self._call_fn_args
    if not inputs_in_args:
      # Ignore `inputs` arg.
      call_fn_args = call_fn_args[1:]
    if arg_name in dict(zip(call_fn_args, args)):
      return True
    return False

  def _get_call_arg_value(self, arg_name, args, kwargs, inputs_in_args=False):
    if arg_name in kwargs:
      return kwargs[arg_name]
    call_fn_args = self._call_fn_args
    if not inputs_in_args:
      # Ignore `inputs` arg.
      call_fn_args = call_fn_args[1:]
    args_dict = dict(zip(call_fn_args, args))
    return args_dict[arg_name]

  def _set_connectivity_metadata_(self, inputs, outputs, args, kwargs):

    # If the layer returns tensors from its inputs, unmodified,
    # we copy them to avoid loss of tensor metadata.
    output_ls = nest.flatten(outputs)
    inputs_ls = object_identity.ObjectIdentitySet(nest.flatten(inputs))
    output_ls_copy = []
    for x in output_ls:
      if x in inputs_ls:
        with backend.name_scope(self.name):
          x = array_ops.identity(x)
      output_ls_copy.append(x)
    outputs = nest.pack_sequence_as(outputs, output_ls_copy)

    # Ignore `inputs` arg.
    arguments = dict(zip(self._call_fn_args[1:], args))
    arguments.update(kwargs)

    # Add an inbound node to the layer, so it can keep track of this call.
    # This updates the layer history of the output tensor(s).
    self._add_inbound_node(
        input_tensors=inputs, output_tensors=outputs, arguments=arguments)
    return inputs, outputs

  def _add_inbound_node(self,
                        input_tensors,
                        output_tensors,
                        arguments=None):
    """Internal method to create an inbound node for the layer.

    Arguments:
        input_tensors: list of input tensors.
        output_tensors: list of output tensors.
        arguments: dictionary of keyword arguments that were passed to the
            `call` method of the layer at the call that created the node.
    """
    inbound_layers = nest.map_structure(lambda t: t._keras_history.layer,
                                        input_tensors)
    node_indices = nest.map_structure(lambda t: t._keras_history.node_index,
                                      input_tensors)
    tensor_indices = nest.map_structure(lambda t: t._keras_history.tensor_index,
                                        input_tensors)

    # Create node, add it to inbound nodes.
    node_module.Node(
        self,
        inbound_layers=inbound_layers,
        node_indices=node_indices,
        tensor_indices=tensor_indices,
        input_tensors=input_tensors,
        output_tensors=output_tensors,
        arguments=arguments)

    # Update tensor history metadata.
    # The metadata attribute consists of
    # 1) a layer instance
    # 2) a node index for the layer
    # 3) a tensor index for the node.
    # The allows layer reuse (multiple nodes per layer) and multi-output
    # or multi-input layers (e.g. a layer can return multiple tensors,
    # and each can be sent to a different layer).
    for i, tensor in enumerate(nest.flatten(output_tensors)):
      tensor._keras_history = KerasHistory(self,
                                           len(self._inbound_nodes) - 1, i)  # pylint: disable=protected-access

  def _get_node_attribute_at_index(self, node_index, attr, attr_name):
    """Private utility to retrieves an attribute (e.g. inputs) from a node.

    This is used to implement the methods:
        - get_input_shape_at
        - get_output_shape_at
        - get_input_at
        etc...

    Arguments:
        node_index: Integer index of the node from which
            to retrieve the attribute.
        attr: Exact node attribute name.
        attr_name: Human-readable attribute name, for error messages.

    Returns:
        The layer's attribute `attr` at the node of index `node_index`.

    Raises:
        RuntimeError: If the layer has no inbound nodes, or if called in Eager
        mode.
        ValueError: If the index provided does not match any node.
    """
    if not self._inbound_nodes:
      raise RuntimeError('The layer has never been called '
                         'and thus has no defined ' + attr_name + '.')
    if not len(self._inbound_nodes) > node_index:
      raise ValueError('Asked to get ' + attr_name + ' at node ' +
                       str(node_index) + ', but the layer has only ' +
                       str(len(self._inbound_nodes)) + ' inbound nodes.')
    values = getattr(self._inbound_nodes[node_index], attr)
    if isinstance(values, list) and len(values) == 1:
      return values[0]
    else:
      return values

  def _maybe_build(self, inputs):
    # Check input assumptions set before layer building, e.g. input rank.
    if not self.built:
      input_spec.assert_input_compatibility(
          self.input_spec, inputs, self.name)
      input_list = nest.flatten(inputs)
      if input_list and self._dtype_policy.compute_dtype is None:
        try:
          dtype = input_list[0].dtype.base_dtype.name
        except AttributeError:
          pass
        else:
          self._dtype_policy = policy.with_input_dtype(self._dtype_policy,
                                                       dtype)
      input_shapes = None
      if all(hasattr(x, 'shape') for x in input_list):
        input_shapes = nest.map_structure(lambda x: x.shape, inputs)
      # Only call `build` if the user has manually overridden the build method.
      if not hasattr(self.build, '_is_default'):
        # Any setup work performed only once should happen in an `init_scope`
        # to avoid creating symbolic Tensors that will later pollute any eager
        # operations.
        with tf_utils.maybe_init_scope(self):
          self.build(input_shapes)
      # We must set self.built since user defined build functions are not
      # constrained to set self.built.
      self.built = True

    # Optionally load weight values specified at layer instantiation.
    if getattr(self, '_initial_weights', None) is not None:
      self.set_weights(self._initial_weights)
      self._initial_weights = None

  def _symbolic_call(self, inputs):
    input_shapes = nest.map_structure(lambda x: x.shape, inputs)
    output_shapes = self.compute_output_shape(input_shapes)

    def _make_placeholder_like(shape):
      ph = backend.placeholder(shape=shape, dtype=self.dtype)
      ph._keras_mask = None
      return ph

    return nest.map_structure(_make_placeholder_like, output_shapes)

  def _get_trainable_state(self):
    """Get the `trainable` state of each sublayer.

    Returns:
      A dict mapping all sublayers to their `trainable` value.
    """
    layers = trackable_layer_utils.filter_empty_layer_containers(self._layers)
    # Keep track of each top-level layers' `trainable` as well as the
    # state of all of its sublayers.
    trainable_state = {self: self.trainable}
    for layer in layers:
      trainable_state.update(layer._get_trainable_state())
    return trainable_state

  def _set_trainable_state(self, trainable_state):
    """Set `trainable` state for each sublayer."""
    layers = trackable_layer_utils.filter_empty_layer_containers(self._layers)
    if self in trainable_state:
      self.trainable = trainable_state[self]
    for layer in layers:
      layer._set_trainable_state(trainable_state)

  @property
  def _obj_reference_counts(self):
    """A dictionary counting the number of attributes referencing an object."""
    self._maybe_create_attribute('_obj_reference_counts_dict',
                                 object_identity.ObjectIdentityDictionary())
    return self._obj_reference_counts_dict

  def _maybe_create_attribute(self, name, default_value):
    """Create the attribute with the default value if it hasn't been created.

    This is useful for fields that is used for tracking purpose,
    _trainable_weights, or _layers. Note that user could create a layer subclass
    and assign an internal field before invoking the Layer.__init__(), the
    __setattr__() need to create the tracking fields and __init__() need to not
    override them.

    Args:
      name: String, the name of the attribute.
      default_value: Object, the default value of the attribute.
    """
    if not hasattr(self, name):
      super(Layer, self).__setattr__(name, default_value)

  def __delattr__(self, name):
    # For any super.__delattr__() call, we will directly use the implementation
    # in Trackable and skip the behavior in AutoTrackable. The Layer was
    # originally use Trackable as base class, the change of using Module as base
    # class forced us to have AutoTrackable in the class hierarchy. Skipping
    # the __delattr__ and __setattr__ in AutoTrackable will keep the status quo.
    existing_value = getattr(self, name, None)

    # If this value is replacing an existing object assigned to an attribute, we
    # should clean it out to avoid leaking memory. First we check if there are
    # other attributes referencing it.
    reference_counts = self._obj_reference_counts
    if existing_value not in reference_counts:
      super(tracking.AutoTrackable, self).__delattr__(name)
      return

    reference_count = reference_counts[existing_value]
    if reference_count > 1:
      # There are other remaining references. We can't remove this object from
      # _layers etc.
      reference_counts[existing_value] = reference_count - 1
      super(tracking.AutoTrackable, self).__delattr__(name)
      return
    else:
      # This is the last remaining reference.
      del reference_counts[existing_value]

    super(tracking.AutoTrackable, self).__delattr__(name)

    if (isinstance(existing_value, Layer)
        or trackable_layer_utils.has_weights(existing_value)):
      super(tracking.AutoTrackable, self).__setattr__(
          '_layers',
          [l for l in self._layers if l is not existing_value])
    if isinstance(existing_value, tf_variables.Variable):
      super(tracking.AutoTrackable, self).__setattr__(
          '_trainable_weights',
          [w for w in self._trainable_weights if w is not existing_value])
      super(tracking.AutoTrackable, self).__setattr__(
          '_non_trainable_weights',
          [w for w in self._non_trainable_weights if w is not existing_value])

  def __setattr__(self, name, value):
    if (name == '_self_setattr_tracking' or
        not getattr(self, '_self_setattr_tracking', True) or
        getattr(self, '_is_graph_network', False) or
        # Exclude @property.setters from tracking
        hasattr(self.__class__, name)):
      try:
        super(tracking.AutoTrackable, self).__setattr__(name, value)
      except AttributeError:
        raise AttributeError(
            ('Can\'t set the attribute "{}", likely because it conflicts with '
             'an existing read-only @property of the object. Please choose a '
             'different name.').format(name))
      return

    # Keep track of trackable objects, for the needs of `Network.save_weights`.
    value = data_structures.sticky_attribute_assignment(
        trackable=self, value=value, name=name)

    reference_counts = self._obj_reference_counts
    reference_counts[value] = reference_counts.get(value, 0) + 1

    # Clean out the old attribute, which clears _layers and _trainable_weights
    # if necessary.
    try:
      self.__delattr__(name)
    except AttributeError:
      pass

    # TODO(scottzhu): Need to track Module object as well for weight tracking.
    # Be careful about metric if it becomes a Module in future.
    # Append value to self._layers if relevant

    # Sequential models use a separate layer tracking mechanism, so skip the
    # logic defined here for tracking layers.
    if (self.__class__.__name__ != 'Sequential' and
        (isinstance(value, Layer) or trackable_layer_utils.has_weights(value))):
      self._maybe_create_attribute('_layers', [])
      # We need to check object identity to avoid de-duplicating empty
      # container types which compare equal.
      if not any((layer is value for layer in self._layers)):
        self._layers.append(value)
        if hasattr(value, '_use_resource_variables'):
          # Legacy layers (V1 tf.layers) must always use
          # resource variables.
          value._use_resource_variables = True

    # Append value to list of trainable / non-trainable weights if relevant
    # TODO(b/125122625): This won't pick up on any variables added to a
    # list/dict after creation.
    for val in nest.flatten(value):
      # TODO(b/126450014): Remove `_UnreadVariable` check here when assign ops
      # no longer return True for isinstance Variable checks.
      if not isinstance(val, tf_variables.Variable):
        continue
      if isinstance(val, resource_variable_ops._UnreadVariable):  # pylint: disable=protected-access
        continue

      # Users may add extra weights/variables
      # simply by assigning them to attributes (invalid for graph networks)
      self._maybe_create_attribute('_trainable_weights', [])
      self._maybe_create_attribute('_non_trainable_weights', [])
      if val.trainable:
        if any(val is w for w in self._trainable_weights):
          continue
        self._trainable_weights.append(val)
      else:
        if any(val is w for w in self._non_trainable_weights):
          continue
        self._non_trainable_weights.append(val)

      backend.track_variable(val)

    # Skip the auto trackable from tf.Module to keep status quo. See the comment
    # at __delattr__.
    super(tracking.AutoTrackable, self).__setattr__(name, value)

  def _gather_children_attribute(self, attribute):
    assert attribute in {
        'weights', 'trainable_weights', 'non_trainable_weights', 'updates',
        'losses', 'metrics'
    }
    if hasattr(self, '_layers'):
      nested_layers = trackable_layer_utils.filter_empty_layer_containers(
          self._layers)
      return list(
          itertools.chain.from_iterable(
              getattr(layer, attribute) for layer in nested_layers))
    return []

  # This is a hack so that the is_layer (within
  # training/trackable/layer_utils.py) check doesn't get the weights attr.
  # TODO(b/110718070): Remove when fixed.
  def _is_layer(self):
    return True

  def _init_call_fn_args(self):
    # Clear cached call function arguments.
    self.__class__._call_fn_args.fget.cache.pop(self, None)
    self.__class__._call_accepts_kwargs.fget.cache.pop(self, None)

    call_fn_args = self._call_fn_args
    self._expects_training_arg = ('training' in call_fn_args or
                                  self._call_accepts_kwargs)
    self._expects_mask_arg = ('mask' in call_fn_args or
                              self._call_accepts_kwargs)

  @property
  @tracking.cached_per_instance
  def _call_fn_args(self):
    all_args = tf_inspect.getfullargspec(self.call).args
    # Scrub `self` that appears if a decorator was applied.
    if all_args and all_args[0] == 'self':
      return all_args[1:]
    return all_args

  @property
  @tracking.cached_per_instance
  def _call_accepts_kwargs(self):
    return tf_inspect.getfullargspec(self.call).varkw is not None

  @property
  @tracking.cached_per_instance
  def _should_compute_mask(self):
    return ('mask' in self._call_fn_args or
            getattr(self, 'compute_mask', None) is not None)

  @property
  def _object_identifier(self):
    """String stored in object identifier field in the SavedModel proto.
<<<<<<< HEAD

    Returns:
      A string with the object identifier, which is used at load time.
    """
    return '_tf_keras_layer'

  @property
  def _tracking_metadata(self):
    """String stored in metadata field in the SavedModel proto.

    Returns:
      A serialized JSON storing information necessary for recreating this layer.
    """
    # TODO(kathywu): Add support for metrics serialization.
    # TODO(kathywu): Synchronize with the keras spec (go/keras-json-spec) once
    # the python config serialization has caught up.

    # Create a dictionary containing python layer state attributes. Any new
    # attribute that impacts the layer execution in some way should be added to
    # this dict.
    # Unlike a model's JSON configuration, which only
    # contains class_name and each layer's get_config() object, this stores more
    # information to accurately recreate the layer.
    # For backwards compatibility, any changes to this list should be additive.
    # Modifying or removing attributes may only be done with a sufficient
    # explanation.

    metadata = dict(
        class_name=type(self).__name__,
        name=self.name,
        trainable=self.trainable,
        expects_training_arg=self._expects_training_arg,
        dtype=self.dtype,
        batch_input_shape=getattr(self, '_batch_input_shape', None))

    try:
      # Store the config dictionary, which is only used by the revived object
      # to return the original config when revived_obj.get_config() is called.
      # It is not important for recreating the revived object.
      metadata['config'] = self.get_config()
    except NotImplementedError:
      # in the case of a subclassed model, the get_config() method will throw
      # a NotImplementedError.
      pass
    if self.input_spec is not None:
      # Layer's input_spec has already been type-checked in the property setter.
      metadata['input_spec'] = nest.map_structure(
          lambda x: None if x is None else serialize_keras_object(x),
          self.input_spec)
    else:
      metadata['input_spec'] = None
    if (self.activity_regularizer is not None and
        hasattr(self.activity_regularizer, 'get_config')):
      metadata['activity_regularizer'] = serialize_keras_object(
          self.activity_regularizer)
    else:
      metadata['activity_regularizer'] = None
    return json.dumps(metadata, default=serialization.get_json_type)

  def _list_extra_dependencies_for_serialization(self, serialization_cache):
    """Lists extra dependencies to serialize to SavedModel.

    By overriding this method, extra dependencies can be attached to the
    serialized Layer. For example, this is used to save the list of `variables`
    and `trainable_variables`, which are python properties in a Layer object,
    but are represented as a static list in the SavedModel.

    Args:
      serialization_cache: A dictionary shared between all objects in the same
        object graph. This object is passed to both
        `_list_extra_dependencies_for_serialization` and
        `_list_functions_for_serialization`.

    Returns:
      A dictionary mapping attribute names to trackable objects. The entire list
      of attributes are listed in the `saved_model._LayerAttributes` class.
    """
    return (saved_model.serialize_all_attributes(self, serialization_cache)
            .objects_to_serialize)

  def _list_functions_for_serialization(self, serialization_cache):
    """Lists the functions to include when serializing a Layer.

    Args:
      serialization_cache: Dictionary passed to all objects in the same object
        graph during serialization.

    Returns:
        A dictionary mapping attribute names to `Function` or
        `ConcreteFunction`. The entire list of attributes are listed in the
        `saved_model._LayerAttributes` class.
    """
    # Create a dictionary containing the layer's call and loss functions.
    fns = (saved_model.serialize_all_attributes(self, serialization_cache)
           .functions_to_serialize)
    # The parent Autotrackable class saves all user-defined tf.functions, and
    # returns them in _list_functions_for_serialization(). Add these functions
    # to the dict.
    fns.update(super(Layer, self)._list_functions_for_serialization(
        serialization_cache))
    return fns

=======
>>>>>>> 6c553ffc

    Returns:
      A string with the object identifier, which is used at load time.
    """
    return '_tf_keras_layer'

  @property
  def _eager_losses(self):
    # A list of loss values containing activity regularizers and losses
    # manually added through `add_loss` during eager execution. It is cleared
    # after every batch.
    # Because we plan on eventually allowing a same model instance to be trained
    # in eager mode or graph mode alternatively, we need to keep track of
    # eager losses and symbolic losses via separate attributes.
    if not hasattr(self._thread_local, '_eager_losses'):
      self._thread_local._eager_losses = []
    return self._thread_local._eager_losses

  @_eager_losses.setter
  def _eager_losses(self, losses):
    self._thread_local._eager_losses = losses

  @property
  def _tracking_metadata(self):
    """String stored in metadata field in the SavedModel proto.

    Returns:
      A serialized JSON storing information necessary for recreating this layer.
    """
    # TODO(kathywu): Add support for metrics serialization.
    # TODO(kathywu): Synchronize with the keras spec (go/keras-json-spec) once
    # the python config serialization has caught up.

    # Create a dictionary containing python layer state attributes. Any new
    # attribute that impacts the layer execution in some way should be added to
    # this dict.
    # Unlike a model's JSON configuration, which only
    # contains class_name and each layer's get_config() object, this stores more
    # information to accurately recreate the layer.
    # For backwards compatibility, any changes to this list should be additive.
    # Modifying or removing attributes may only be done with a sufficient
    # explanation.

    metadata = dict(
        class_name=type(self).__name__,
        name=self.name,
        trainable=self.trainable,
        expects_training_arg=self._expects_training_arg,
        dtype=self.dtype,
        batch_input_shape=getattr(self, '_batch_input_shape', None))

    try:
      # Store the config dictionary, which is only used by the revived object
      # to return the original config when revived_obj.get_config() is called.
      # It is not important for recreating the revived object.
      metadata['config'] = self.get_config()
    except NotImplementedError:
      # in the case of a subclassed model, the get_config() method will throw
      # a NotImplementedError.
      pass
    if self.input_spec is not None:
      # Layer's input_spec has already been type-checked in the property setter.
      metadata['input_spec'] = nest.map_structure(
          lambda x: None if x is None else serialize_keras_object(x),
          self.input_spec)
    else:
      metadata['input_spec'] = None
    if (self.activity_regularizer is not None and
        hasattr(self.activity_regularizer, 'get_config')):
      metadata['activity_regularizer'] = serialize_keras_object(
          self.activity_regularizer)
    else:
      metadata['activity_regularizer'] = None
    return json.dumps(metadata, default=serialization.get_json_type)

  def _list_extra_dependencies_for_serialization(self, serialization_cache):
    """Lists extra dependencies to serialize to SavedModel.

    By overriding this method, extra dependencies can be attached to the
    serialized Layer. For example, this is used to save the list of `variables`
    and `trainable_variables`, which are python properties in a Layer object,
    but are represented as a static list in the SavedModel.

    Args:
      serialization_cache: A dictionary shared between all objects in the same
        object graph. This object is passed to both
        `_list_extra_dependencies_for_serialization` and
        `_list_functions_for_serialization`.

    Returns:
      A dictionary mapping attribute names to trackable objects. The entire list
      of attributes are listed in the `saved_model._LayerAttributes` class.
    """
    return (saved_model.serialize_all_attributes(self, serialization_cache)
            .objects_to_serialize)

  def _list_functions_for_serialization(self, serialization_cache):
    """Lists the functions to include when serializing a Layer.

    Args:
      serialization_cache: Dictionary passed to all objects in the same object
        graph during serialization.

    Returns:
        A dictionary mapping attribute names to `Function` or
        `ConcreteFunction`. The entire list of attributes are listed in the
        `saved_model._LayerAttributes` class.
    """
    # Create a dictionary containing the layer's call and loss functions.
    fns = (saved_model.serialize_all_attributes(self, serialization_cache)
           .functions_to_serialize)
    # The parent Autotrackable class saves all user-defined tf.functions, and
    # returns them in _list_functions_for_serialization(). Add these functions
    # to the dict.
    fns.update(super(Layer, self)._list_functions_for_serialization(
        serialization_cache))
    return fns

  @property
  def _unique_trainable_weights(self):
    """Dedupe trainable weights while maintaining order as much as possible."""
    trainable_weights = self.trainable_weights
    output, seen_weights = [], object_identity.ObjectIdentitySet()
    for w in trainable_weights:
      if w not in seen_weights:
        output.append(w)
        seen_weights.add(w)
    return output


class TensorFlowOpLayer(Layer):
  """Wraps a TensorFlow Operation in a Layer.

  This class is used internally by the Functional API. When a user
  uses a raw TensorFlow Operation on symbolic tensors originating
  from an `Input` Layer, the resultant operation will be wrapped
  with this Layer object in order to make the operation compatible
  with the Keras API.

  This Layer will create a new, identical operation (except for inputs
  and outputs) every time it is called. If `run_eagerly` is `True`,
  the op creation and calculation will happen inside an Eager function.

  Instances of this Layer are created when `autolambda` is called, which
  is whenever a Layer's `__call__` encounters symbolic inputs that do
  not have Keras metadata, or when a Network's `__init__` encounters
  outputs that do not have Keras metadata.

  Attributes:
    node_def: String, the serialized NodeDef of the Op this layer will wrap.
    name: String, the name of the Layer.
    constants: Dict of NumPy arrays, the values of any Tensors needed for this
      Operation that do not originate from a Keras `Input` Layer. Since all
      placeholders must come from Keras `Input` Layers, these Tensors must be
      treated as constant in the Functional API.
    trainable: Bool, whether this Layer is trainable. Currently Variables are
      not supported, and so this parameter has no effect.
    dtype: The default dtype of this Layer. Inherited from `Layer` and has no
      effect on this class, however is used in `get_config`.
  """

  def __init__(self,
               node_def,
               name,
               constants=None,
               trainable=True,
               dtype=None):
    # Pass autocast=False, as if inputs are cast, input types might not match
    # Operation type.
    super(TensorFlowOpLayer, self).__init__(
        name=_TF_OP_LAYER_NAME_PREFIX + name, trainable=trainable, dtype=dtype,
        autocast=False)
    if isinstance(node_def, dict):
      self.node_def = json_format.ParseDict(node_def, node_def_pb2.NodeDef())
    else:
      if not isinstance(node_def, bytes):
        node_def = node_def.encode('utf-8')
      self.node_def = node_def_pb2.NodeDef.FromString(node_def)
    # JSON serialization stringifies keys which are integer input indices.
    self.constants = ({
        int(index): constant for index, constant in constants.items()
    } if constants is not None else {})
    # Layer uses original op unless it is called on new inputs.
    # This means `built` is not set in `__call__`.
    self.built = True

  def call(self, inputs):
    if context.executing_eagerly():
      return self._defun_call(inputs)
    return self._make_op(inputs)

  def _make_node_def(self, graph):
    node_def = node_def_pb2.NodeDef()
    node_def.CopyFrom(self.node_def)
    node_def.name = graph.unique_name(node_def.name)
    return node_def

  def _make_op(self, inputs):
    inputs = nest.flatten(inputs)
    graph = inputs[0].graph
    node_def = self._make_node_def(graph)
    with graph.as_default():
      for index, constant in self.constants.items():
        # Recreate constant in graph to add distribution context.
        value = tensor_util.constant_value(constant)
        if value is not None:
          constant = constant_op.constant(value, name=node_def.input[index])
        inputs.insert(index, constant)
      # Check for case where first input should be a list of Tensors.
      if 'N' in node_def.attr:
        num_tensors = node_def.attr['N'].i
        inputs = [inputs[:num_tensors]] + inputs[num_tensors:]
      c_op = ops._create_c_op(graph, node_def, inputs, control_inputs=[])
      op = graph._create_op_from_tf_operation(c_op)
      op._control_flow_post_processing()

      # Record the gradient because custom-made ops don't go through the
      # code-gen'd eager call path
      op_type = compat.as_str(op.op_def.name)
      attr_names = [compat.as_str(attr.name) for attr in op.op_def.attr]
      attrs = []
      for attr_name in attr_names:
        attrs.append(attr_name)
        attrs.append(op.get_attr(attr_name))
      attrs = tuple(attrs)
      execute.record_gradient(op_type, op.inputs, attrs, op.outputs, op.name)

      if len(op.outputs) == 1:
        return op.outputs[0]
      return op.outputs

  @function.defun
  def _defun_call(self, inputs):
    """Wraps the op creation method in an Eager function for `run_eagerly`."""
    return self._make_op(inputs)

  def get_config(self):
    config = super(TensorFlowOpLayer, self).get_config()
    config.update({
        # `__init__` prefixes the name. Revert to the constructor argument.
        'name': config['name'][len(_TF_OP_LAYER_NAME_PREFIX):],
        'node_def': json_format.MessageToDict(self.node_def),
        'constants': {
            i: backend.get_value(c) for i, c in self.constants.items()
        }
    })
    return config


class AddLoss(Layer):
  """Adds its inputs as a loss.

  Attributes:
    unconditional: Whether or not the loss should be conditioned on the inputs.
  """

  def __init__(self, unconditional, **kwargs):
    super(AddLoss, self).__init__(**kwargs)
    self.unconditional = unconditional

  def call(self, inputs):
    self.add_loss(inputs, inputs=(not self.unconditional))
    return inputs

  def get_config(self):
    config = super(AddLoss, self).get_config()
    config.update({'unconditional': self.unconditional})
    return config


class AddMetric(Layer):
  """Adds its inputs as a metric.

  Attributes:
    aggregation: 'mean' or None. How the inputs should be aggregated.
    metric_name: The name to use for this metric.
  """

  def __init__(self, aggregation=None, metric_name=None, **kwargs):
    super(AddMetric, self).__init__(**kwargs)
    self.aggregation = aggregation
    self.metric_name = metric_name

  def call(self, inputs):
    self.add_metric(inputs, self.aggregation, self.metric_name)
    return inputs

  def get_config(self):
    config = super(AddMetric, self).get_config()
    config.update({
        'aggregation': self.aggregation,
        'metric_name': self.metric_name
    })
    return config


class KerasHistory(
    collections.namedtuple('KerasHistory',
                           ['layer', 'node_index', 'tensor_index'])):
  """Tracks the Layer call that created a Tensor, for Keras Graph Networks.

  During construction of Keras Graph Networks, this metadata is added to
  each Tensor produced as the output of a Layer, starting with an
  `InputLayer`. This allows Keras to track how each Tensor was produced, and
  this information is later retraced by the `keras.engine.Network` class to
  reconstruct the Keras Graph Network.

  Attributes:
    layer: The Layer that produced the Tensor.
    node_index: The specific call to the Layer that produced this Tensor. Layers
      can be called multiple times in order to share weights. A new node is
      created every time a Tensor is called.
    tensor_index: The output index for this Tensor. Always zero if the Layer
      that produced this Tensor only has one output. Nested structures of
      Tensors are deterministically assigned an index via `nest.flatten`.
  """
  # Added to maintain memory and performance characteristics of `namedtuple`
  # while subclassing.
  __slots__ = ()


# Avoid breaking users who directly import this symbol from this file.
# TODO(fchollet): remove this.
InputSpec = input_spec.InputSpec  # pylint:disable=invalid-name<|MERGE_RESOLUTION|>--- conflicted
+++ resolved
@@ -22,10 +22,7 @@
 import functools
 import itertools
 import json
-<<<<<<< HEAD
-=======
 import threading
->>>>>>> 6c553ffc
 
 import numpy as np
 from six.moves import zip  # pylint: disable=redefined-builtin
@@ -57,11 +54,7 @@
 from tensorflow.python.keras.engine import node as node_module
 from tensorflow.python.keras.mixed_precision.experimental import autocast_variable
 from tensorflow.python.keras.mixed_precision.experimental import policy
-<<<<<<< HEAD
-from tensorflow.python.keras.saving import saved_model
-=======
 from tensorflow.python.keras.saving.saved_model import save as saved_model
->>>>>>> 6c553ffc
 from tensorflow.python.keras.utils import generic_utils
 from tensorflow.python.keras.utils import tf_utils
 # A module that only depends on `keras.layers` import these from here.
@@ -82,13 +75,8 @@
 from tensorflow.python.util import compat
 from tensorflow.python.util import deprecation
 from tensorflow.python.util import nest
-<<<<<<< HEAD
-from tensorflow.python.util import serialization
-from tensorflow.python.util import tf_decorator
-=======
 from tensorflow.python.util import object_identity
 from tensorflow.python.util import serialization
->>>>>>> 6c553ffc
 from tensorflow.python.util import tf_inspect
 from tensorflow.python.util.tf_export import keras_export
 from tensorflow.tools.docs import doc_controls
@@ -2346,111 +2334,6 @@
   @property
   def _object_identifier(self):
     """String stored in object identifier field in the SavedModel proto.
-<<<<<<< HEAD
-
-    Returns:
-      A string with the object identifier, which is used at load time.
-    """
-    return '_tf_keras_layer'
-
-  @property
-  def _tracking_metadata(self):
-    """String stored in metadata field in the SavedModel proto.
-
-    Returns:
-      A serialized JSON storing information necessary for recreating this layer.
-    """
-    # TODO(kathywu): Add support for metrics serialization.
-    # TODO(kathywu): Synchronize with the keras spec (go/keras-json-spec) once
-    # the python config serialization has caught up.
-
-    # Create a dictionary containing python layer state attributes. Any new
-    # attribute that impacts the layer execution in some way should be added to
-    # this dict.
-    # Unlike a model's JSON configuration, which only
-    # contains class_name and each layer's get_config() object, this stores more
-    # information to accurately recreate the layer.
-    # For backwards compatibility, any changes to this list should be additive.
-    # Modifying or removing attributes may only be done with a sufficient
-    # explanation.
-
-    metadata = dict(
-        class_name=type(self).__name__,
-        name=self.name,
-        trainable=self.trainable,
-        expects_training_arg=self._expects_training_arg,
-        dtype=self.dtype,
-        batch_input_shape=getattr(self, '_batch_input_shape', None))
-
-    try:
-      # Store the config dictionary, which is only used by the revived object
-      # to return the original config when revived_obj.get_config() is called.
-      # It is not important for recreating the revived object.
-      metadata['config'] = self.get_config()
-    except NotImplementedError:
-      # in the case of a subclassed model, the get_config() method will throw
-      # a NotImplementedError.
-      pass
-    if self.input_spec is not None:
-      # Layer's input_spec has already been type-checked in the property setter.
-      metadata['input_spec'] = nest.map_structure(
-          lambda x: None if x is None else serialize_keras_object(x),
-          self.input_spec)
-    else:
-      metadata['input_spec'] = None
-    if (self.activity_regularizer is not None and
-        hasattr(self.activity_regularizer, 'get_config')):
-      metadata['activity_regularizer'] = serialize_keras_object(
-          self.activity_regularizer)
-    else:
-      metadata['activity_regularizer'] = None
-    return json.dumps(metadata, default=serialization.get_json_type)
-
-  def _list_extra_dependencies_for_serialization(self, serialization_cache):
-    """Lists extra dependencies to serialize to SavedModel.
-
-    By overriding this method, extra dependencies can be attached to the
-    serialized Layer. For example, this is used to save the list of `variables`
-    and `trainable_variables`, which are python properties in a Layer object,
-    but are represented as a static list in the SavedModel.
-
-    Args:
-      serialization_cache: A dictionary shared between all objects in the same
-        object graph. This object is passed to both
-        `_list_extra_dependencies_for_serialization` and
-        `_list_functions_for_serialization`.
-
-    Returns:
-      A dictionary mapping attribute names to trackable objects. The entire list
-      of attributes are listed in the `saved_model._LayerAttributes` class.
-    """
-    return (saved_model.serialize_all_attributes(self, serialization_cache)
-            .objects_to_serialize)
-
-  def _list_functions_for_serialization(self, serialization_cache):
-    """Lists the functions to include when serializing a Layer.
-
-    Args:
-      serialization_cache: Dictionary passed to all objects in the same object
-        graph during serialization.
-
-    Returns:
-        A dictionary mapping attribute names to `Function` or
-        `ConcreteFunction`. The entire list of attributes are listed in the
-        `saved_model._LayerAttributes` class.
-    """
-    # Create a dictionary containing the layer's call and loss functions.
-    fns = (saved_model.serialize_all_attributes(self, serialization_cache)
-           .functions_to_serialize)
-    # The parent Autotrackable class saves all user-defined tf.functions, and
-    # returns them in _list_functions_for_serialization(). Add these functions
-    # to the dict.
-    fns.update(super(Layer, self)._list_functions_for_serialization(
-        serialization_cache))
-    return fns
-
-=======
->>>>>>> 6c553ffc
 
     Returns:
       A string with the object identifier, which is used at load time.
